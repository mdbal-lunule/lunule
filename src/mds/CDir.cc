// -*- mode:C++; tab-width:8; c-basic-offset:2; indent-tabs-mode:t -*- 
// vim: ts=8 sw=2 smarttab
/*
 * Ceph - scalable distributed file system
 *
 * Copyright (C) 2004-2006 Sage Weil <sage@newdream.net>
 *
 * This is free software; you can redistribute it and/or
 * modify it under the terms of the GNU Lesser General Public
 * License version 2.1, as published by the Free Software 
 * Foundation.  See file COPYING.
 * 
 */

#include <boost/utility/string_view.hpp>

#include "include/types.h"

#include "CDir.h"
#include "CDentry.h"
#include "CInode.h"
#include "Mutation.h"

#include "MDSMap.h"
#include "MDSRank.h"
#include "MDCache.h"
#include "Locker.h"
#include "MDLog.h"
#include "LogSegment.h"

#include "common/bloom_filter.hpp"
#include "include/Context.h"
#include "common/Clock.h"

#include "osdc/Objecter.h"

#include "common/config.h"
#include "include/assert.h"
#include "include/compat.h"

#include "MDBalancer.h"

#define dout_context g_ceph_context
#define dout_subsys ceph_subsys_mds
#undef dout_prefix
#define dout_prefix *_dout << "mds." << cache->mds->get_nodeid() << ".cache.dir(" << this->dirfrag() << ") "

int CDir::num_frozen_trees = 0;
int CDir::num_freezing_trees = 0;

class CDirContext : public MDSInternalContextBase
{
protected:
  CDir *dir;
  MDSRank* get_mds() override {return dir->cache->mds;}

public:
  explicit CDirContext(CDir *d) : dir(d) {
    assert(dir != NULL);
  }
};


class CDirIOContext : public MDSIOContextBase
{
protected:
  CDir *dir;
  MDSRank* get_mds() override {return dir->cache->mds;}

public:
  explicit CDirIOContext(CDir *d) : dir(d) {
    assert(dir != NULL);
  }
};


// PINS
//int cdir_pins[CDIR_NUM_PINS] = { 0,0,0,0,0,0,0,0,0,0,0,0,0,0 };


ostream& operator<<(ostream& out, const CDir& dir)
{
  out << "[dir " << dir.dirfrag() << " " << dir.get_path() << "/"
      << " [" << dir.first << ",head]";
  if (dir.is_auth()) {
    out << " auth";
    if (dir.is_replicated())
      out << dir.get_replicas();

    if (dir.is_projected())
      out << " pv=" << dir.get_projected_version();
    out << " v=" << dir.get_version();
    out << " cv=" << dir.get_committing_version();
    out << "/" << dir.get_committed_version();
  } else {
    mds_authority_t a = dir.authority();
    out << " rep@" << a.first;
    if (a.second != CDIR_AUTH_UNKNOWN)
      out << "," << a.second;
    out << "." << dir.get_replica_nonce();
  }

  if (dir.is_rep()) out << " REP";

  if (dir.get_dir_auth() != CDIR_AUTH_DEFAULT) {
    if (dir.get_dir_auth().second == CDIR_AUTH_UNKNOWN)
      out << " dir_auth=" << dir.get_dir_auth().first;
    else
      out << " dir_auth=" << dir.get_dir_auth();
  }
  
  if (dir.get_cum_auth_pins())
    out << " ap=" << dir.get_auth_pins() 
	<< "+" << dir.get_dir_auth_pins()
	<< "+" << dir.get_nested_auth_pins();

  out << " state=" << dir.get_state();
  if (dir.state_test(CDir::STATE_COMPLETE)) out << "|complete";
  if (dir.state_test(CDir::STATE_FREEZINGTREE)) out << "|freezingtree";
  if (dir.state_test(CDir::STATE_FROZENTREE)) out << "|frozentree";
  if (dir.state_test(CDir::STATE_AUXSUBTREE)) out << "|auxsubtree";
  //if (dir.state_test(CDir::STATE_FROZENTREELEAF)) out << "|frozentreeleaf";
  if (dir.state_test(CDir::STATE_FROZENDIR)) out << "|frozendir";
  if (dir.state_test(CDir::STATE_FREEZINGDIR)) out << "|freezingdir";
  if (dir.state_test(CDir::STATE_EXPORTBOUND)) out << "|exportbound";
  if (dir.state_test(CDir::STATE_IMPORTBOUND)) out << "|importbound";
  if (dir.state_test(CDir::STATE_BADFRAG)) out << "|badfrag";
  if (dir.state_test(CDir::STATE_FRAGMENTING)) out << "|fragmenting";

  // fragstat
  out << " " << dir.fnode.fragstat;
  if (!(dir.fnode.fragstat == dir.fnode.accounted_fragstat))
    out << "/" << dir.fnode.accounted_fragstat;
  if (g_conf->mds_debug_scatterstat && dir.is_projected()) {
    const fnode_t *pf = dir.get_projected_fnode();
    out << "->" << pf->fragstat;
    if (!(pf->fragstat == pf->accounted_fragstat))
      out << "/" << pf->accounted_fragstat;
  }
  
  // rstat
  out << " " << dir.fnode.rstat;
  if (!(dir.fnode.rstat == dir.fnode.accounted_rstat))
    out << "/" << dir.fnode.accounted_rstat;
  if (g_conf->mds_debug_scatterstat && dir.is_projected()) {
    const fnode_t *pf = dir.get_projected_fnode();
    out << "->" << pf->rstat;
    if (!(pf->rstat == pf->accounted_rstat))
      out << "/" << pf->accounted_rstat;
 }

  out << " hs=" << dir.get_num_head_items() << "+" << dir.get_num_head_null();
  out << ",ss=" << dir.get_num_snap_items() << "+" << dir.get_num_snap_null();
  if (dir.get_num_dirty())
    out << " dirty=" << dir.get_num_dirty();
  
  if (dir.get_num_ref()) {
    out << " |";
    dir.print_pin_set(out);
  }

  out << " " << &dir;
  return out << "]";
}


void CDir::print(ostream& out) 
{
  out << *this;
}




ostream& CDir::print_db_line_prefix(ostream& out) 
{
  return out << ceph_clock_now() << " mds." << cache->mds->get_nodeid() << ".cache.dir(" << this->dirfrag() << ") ";
}



// -------------------------------------------------------------------
// CDir
void CDir::_maybe_update_epoch(int epoch)
{
  if (epoch > beat_epoch) {
    beat_epoch = epoch;
    num_dentries_auth_subtree_nested = get_authsubtree_size_slow(epoch);
  }
}

int CDir::get_num_dentries_nested(int epoch)
{
  _maybe_update_epoch(epoch);
  return num_dentries_nested;
}

int CDir::get_num_dentries_auth_subtree(int epoch)
{ 
  _maybe_update_epoch(epoch);
  return num_dentries_auth_subtree;
}

int CDir::get_num_dentries_auth_subtree_nested(int epoch)
{
  _maybe_update_epoch(epoch);
  return num_dentries_auth_subtree_nested;
}

void CDir::inc_density(int num_dentries_nested, int num_dentries_auth_subtree, int num_dentries_auth_subtree_nested, int epoch)
{
  _maybe_update_epoch(epoch);
  this->num_dentries_nested += num_dentries_nested;
  this->num_dentries_auth_subtree += num_dentries_auth_subtree;
  this->num_dentries_auth_subtree_nested += num_dentries_auth_subtree_nested;
  
  CDir * pdir = get_parent_dir();
  if (pdir) {
    pdir->inc_density(num_dentries_nested, num_dentries_auth_subtree, num_dentries_auth_subtree_nested, epoch);
  }
}

void CDir::dec_density(int num_dentries_nested, int num_dentries_auth_subtree, int num_dentries_auth_subtree_nested, int epoch)
{
  _maybe_update_epoch(epoch);
  this->num_dentries_nested -= num_dentries_nested;
  this->num_dentries_auth_subtree -= num_dentries_auth_subtree;
  this->num_dentries_auth_subtree_nested -= num_dentries_auth_subtree_nested;
  
  CDir * pdir = get_parent_dir();
  if (pdir) {
    pdir->dec_density(num_dentries_nested, num_dentries_auth_subtree, num_dentries_auth_subtree_nested, epoch);
  }
}

int CDir::get_authsubtree_size_slow(int epoch)
{
  if (epoch <= beat_epoch)	return num_dentries_auth_subtree_nested;

  beat_epoch = epoch;

  // calculate
  num_dentries_auth_subtree_nested = 0;
  for (auto it = items.begin(); it != items.end(); it++) {
    CDentry::linkage_t * linkage = it->second->get_linkage();
    // We do not care about null (only name) and remote (Inode on another MDS) dentries
    if (linkage->is_primary()) {
      num_dentries_auth_subtree_nested += linkage->get_inode()->get_authsubtree_size_slow(epoch);
    }
  }
  num_dentries_auth_subtree_nested += items.size();
  return num_dentries_auth_subtree_nested;
}

CDir::CDir(CInode *in, frag_t fg, MDCache *mdcache, bool auth) :
  cache(mdcache), inode(in), frag(fg),
  first(2),
  dirty_rstat_inodes(member_offset(CInode, dirty_rstat_item)),
  projected_version(0),
  dirty_dentries(member_offset(CDentry, item_dir_dirty)),
  item_dirty(this), item_new(this),
  num_head_items(0), num_head_null(0),
  num_snap_items(0), num_snap_null(0),
  num_dirty(0), committing_version(0), committed_version(0),
  dir_auth_pins(0), request_pins(0),
  dir_rep(REP_NONE),
  pop_me(ceph_clock_now()),
  pop_nested(ceph_clock_now()),
  pop_auth_subtree(ceph_clock_now()),
  pop_auth_subtree_nested(ceph_clock_now()),
  num_dentries_nested(0), num_dentries_auth_subtree(0),
  num_dentries_auth_subtree_nested(0),
  dir_auth(CDIR_AUTH_DEFAULT)
{
  memset(&fnode, 0, sizeof(fnode));

  // auth
  assert(in->is_dir());
  if (auth) state_set(STATE_AUTH);
}

/**
 * Check the recursive statistics on size for consistency.
 * If mds_debug_scatterstat is enabled, assert for correctness,
 * otherwise just print out the mismatch and continue.
 */
bool CDir::check_rstats(bool scrub)
{
  if (!g_conf->mds_debug_scatterstat && !scrub)
    return true;

  dout(25) << "check_rstats on " << this << dendl;
  if (!is_complete() || !is_auth() || is_frozen()) {
    assert(!scrub);
    dout(10) << "check_rstats bailing out -- incomplete or non-auth or frozen dir!" << dendl;
    return true;
  }

  frag_info_t frag_info;
  nest_info_t nest_info;
  for (auto i = items.begin(); i != items.end(); ++i) {
    if (i->second->last != CEPH_NOSNAP)
      continue;
    CDentry::linkage_t *dnl = i->second->get_linkage();
    if (dnl->is_primary()) {
      CInode *in = dnl->get_inode();
      nest_info.add(in->inode.accounted_rstat);
      if (in->is_dir())
	frag_info.nsubdirs++;
      else
	frag_info.nfiles++;
    } else if (dnl->is_remote())
      frag_info.nfiles++;
  }

  bool good = true;
  // fragstat
  if(!frag_info.same_sums(fnode.fragstat)) {
    dout(1) << "mismatch between head items and fnode.fragstat! printing dentries" << dendl;
    dout(1) << "get_num_head_items() = " << get_num_head_items()
             << "; fnode.fragstat.nfiles=" << fnode.fragstat.nfiles
             << " fnode.fragstat.nsubdirs=" << fnode.fragstat.nsubdirs << dendl;
    good = false;
  } else {
    dout(20) << "get_num_head_items() = " << get_num_head_items()
             << "; fnode.fragstat.nfiles=" << fnode.fragstat.nfiles
             << " fnode.fragstat.nsubdirs=" << fnode.fragstat.nsubdirs << dendl;
  }

  // rstat
  if (!nest_info.same_sums(fnode.rstat)) {
    dout(1) << "mismatch between child accounted_rstats and my rstats!" << dendl;
    dout(1) << "total of child dentrys: " << nest_info << dendl;
    dout(1) << "my rstats:              " << fnode.rstat << dendl;
    good = false;
  } else {
    dout(20) << "total of child dentrys: " << nest_info << dendl;
    dout(20) << "my rstats:              " << fnode.rstat << dendl;
  }

  if (!good) {
    if (!scrub) {
      for (auto i = items.begin(); i != items.end(); ++i) {
	CDentry *dn = i->second;
	if (dn->get_linkage()->is_primary()) {
	  CInode *in = dn->get_linkage()->inode;
	  dout(1) << *dn << " rstat " << in->inode.accounted_rstat << dendl;
	} else {
	  dout(1) << *dn << dendl;
	}
      }

      assert(frag_info.nfiles == fnode.fragstat.nfiles);
      assert(frag_info.nsubdirs == fnode.fragstat.nsubdirs);
      assert(nest_info.rbytes == fnode.rstat.rbytes);
      assert(nest_info.rfiles == fnode.rstat.rfiles);
      assert(nest_info.rsubdirs == fnode.rstat.rsubdirs);
    }
  }
  dout(10) << "check_rstats complete on " << this << dendl;
  return good;
}

CDentry *CDir::lookup(boost::string_view name, snapid_t snap)
{ 
  dout(20) << "lookup (" << snap << ", '" << name << "')" << dendl;
  auto iter = items.lower_bound(dentry_key_t(snap, name, inode->hash_dentry_name(name)));
  if (iter == items.end())
    return 0;
  if (iter->second->get_name() == name &&
      iter->second->first <= snap &&
      iter->second->last >= snap) {
    dout(20) << "  hit -> " << iter->first << dendl;
    return iter->second;
  }
  dout(20) << "  miss -> " << iter->first << dendl;
  return 0;
}

CDentry *CDir::lookup_exact_snap(boost::string_view name, snapid_t last) {
  auto p = items.find(dentry_key_t(last, name, inode->hash_dentry_name(name)));
  if (p == items.end())
    return NULL;
  return p->second;
}

/***
 * linking fun
 */

CDentry* CDir::add_null_dentry(boost::string_view dname,
			       snapid_t first, snapid_t last)
{
  // foreign
  assert(lookup_exact_snap(dname, last) == 0);
   
  // create dentry
  CDentry* dn = new CDentry(dname, inode->hash_dentry_name(dname), first, last);
  if (is_auth()) 
    dn->state_set(CDentry::STATE_AUTH);

  cache->bottom_lru.lru_insert_mid(dn);
  dn->state_set(CDentry::STATE_BOTTOMLRU);

  dn->dir = this;
  dn->version = get_projected_version();
  
  // add to dir
  assert(items.count(dn->key()) == 0);
  //assert(null_items.count(dn->get_name()) == 0);

  items[dn->key()] = dn;
  if (last == CEPH_NOSNAP)
    num_head_null++;
  else
    num_snap_null++;

  if (state_test(CDir::STATE_DNPINNEDFRAG)) {
    dn->get(CDentry::PIN_FRAGMENTING);
    dn->state_set(CDentry::STATE_FRAGMENTING);
  }    

  dout(12) << "add_null_dentry " << *dn << dendl;

  // increase dentries count (this dentry itself)
  inc_density(1, 0, is_auth());

  // pin?
  if (get_num_any() == 1)
    get(PIN_CHILD);
  
  assert(get_num_any() == items.size());
  return dn;
}


CDentry* CDir::add_primary_dentry(boost::string_view dname, CInode *in,
				  snapid_t first, snapid_t last) 
{
  // primary
  assert(lookup_exact_snap(dname, last) == 0);
  
  // create dentry
  CDentry* dn = new CDentry(dname, inode->hash_dentry_name(dname), first, last);
  if (is_auth()) 
    dn->state_set(CDentry::STATE_AUTH);
  if (is_auth() || !inode->is_stray()) {
    cache->lru.lru_insert_mid(dn);
  } else {
    cache->bottom_lru.lru_insert_mid(dn);
    dn->state_set(CDentry::STATE_BOTTOMLRU);
  }

  dn->dir = this;
  dn->version = get_projected_version();
  
  // add to dir
  assert(items.count(dn->key()) == 0);
  //assert(null_items.count(dn->get_name()) == 0);

  items[dn->key()] = dn;

  dn->get_linkage()->inode = in;
  in->set_primary_parent(dn);

  link_inode_work(dn, in);

  if (dn->last == CEPH_NOSNAP)
    num_head_items++;
  else
    num_snap_items++;
  
  if (state_test(CDir::STATE_DNPINNEDFRAG)) {
    dn->get(CDentry::PIN_FRAGMENTING);
    dn->state_set(CDentry::STATE_FRAGMENTING);
  }    

  dout(12) << "add_primary_dentry " << *dn << dendl;
  
  // increase dentries count (this dentry itself)
  int delta_dentries_nested = 1, delta_auth_subtree = 0, delta_auth_subtree_nested = (int) is_auth();
  
  // check nested subtrees
  if (in) {
    std::list<CDir *> subs;
    in->get_dirfrags(subs);
    for (CDir * subroot : subs) {
      delta_dentries_nested += subroot->num_dentries_nested;
      if (subroot->is_auth()) {
	delta_auth_subtree += 1;
	delta_auth_subtree_nested += subroot->num_dentries_auth_subtree_nested;
      }
    }
  }
  inc_density(delta_dentries_nested, delta_auth_subtree, delta_auth_subtree_nested);

  // pin?
  if (get_num_any() == 1)
    get(PIN_CHILD);
  assert(get_num_any() == items.size());
  return dn;
}

CDentry* CDir::add_remote_dentry(boost::string_view dname, inodeno_t ino, unsigned char d_type,
				 snapid_t first, snapid_t last) 
{
  // foreign
  assert(lookup_exact_snap(dname, last) == 0);

  // create dentry
  CDentry* dn = new CDentry(dname, inode->hash_dentry_name(dname), ino, d_type, first, last);
  if (is_auth()) 
    dn->state_set(CDentry::STATE_AUTH);
  cache->lru.lru_insert_mid(dn);

  dn->dir = this;
  dn->version = get_projected_version();
  
  // add to dir
  assert(items.count(dn->key()) == 0);
  //assert(null_items.count(dn->get_name()) == 0);

  items[dn->key()] = dn;
  if (last == CEPH_NOSNAP)
    num_head_items++;
  else
    num_snap_items++;

  if (state_test(CDir::STATE_DNPINNEDFRAG)) {
    dn->get(CDentry::PIN_FRAGMENTING);
    dn->state_set(CDentry::STATE_FRAGMENTING);
  }    

  dout(12) << "add_remote_dentry " << *dn << dendl;

  // increase dentries count (this dentry itself)
  inc_density(1, 0, is_auth());

  // pin?
  if (get_num_any() == 1)
    get(PIN_CHILD);
  
  assert(get_num_any() == items.size());
  return dn;
}



void CDir::remove_dentry(CDentry *dn) 
{
  dout(12) << "remove_dentry " << *dn << dendl;

  // there should be no client leases at this point!
  assert(dn->client_lease_map.empty());

  if (state_test(CDir::STATE_DNPINNEDFRAG)) {
    dn->put(CDentry::PIN_FRAGMENTING);
    dn->state_clear(CDentry::STATE_FRAGMENTING);
  }    

  if (dn->get_linkage()->is_null()) {
    if (dn->last == CEPH_NOSNAP)
      num_head_null--;
    else
      num_snap_null--;
  } else {
    if (dn->last == CEPH_NOSNAP)
      num_head_items--;
    else
      num_snap_items--;
  }

  if (!dn->get_linkage()->is_null())
    // detach inode and dentry
    unlink_inode_work(dn);
  
  // remove from list
  assert(items.count(dn->key()) == 1);
  items.erase(dn->key());

  // clean?
  if (dn->is_dirty())
    dn->mark_clean();

  if (dn->state_test(CDentry::STATE_BOTTOMLRU))
    cache->bottom_lru.lru_remove(dn);
  else
    cache->lru.lru_remove(dn);
  delete dn;

  // unpin?
  if (get_num_any() == 0)
    put(PIN_CHILD);
  assert(get_num_any() == items.size());
}

void CDir::link_remote_inode(CDentry *dn, CInode *in)
{
  link_remote_inode(dn, in->ino(), IFTODT(in->get_projected_inode()->mode));
}

void CDir::link_remote_inode(CDentry *dn, inodeno_t ino, unsigned char d_type)
{
  dout(12) << "link_remote_inode " << *dn << " remote " << ino << dendl;
  assert(dn->get_linkage()->is_null());

  dn->get_linkage()->set_remote(ino, d_type);

  if (dn->state_test(CDentry::STATE_BOTTOMLRU)) {
    cache->bottom_lru.lru_remove(dn);
    cache->lru.lru_insert_mid(dn);
    dn->state_clear(CDentry::STATE_BOTTOMLRU);
  }

  if (dn->last == CEPH_NOSNAP) {
    num_head_items++;
    num_head_null--;
  } else {
    num_snap_items++;
    num_snap_null--;
  }
  assert(get_num_any() == items.size());
}

void CDir::link_primary_inode(CDentry *dn, CInode *in)
{
  dout(12) << "link_primary_inode " << *dn << " " << *in << dendl;
  assert(dn->get_linkage()->is_null());

  dn->get_linkage()->inode = in;
  in->set_primary_parent(dn);

  link_inode_work(dn, in);

  if (dn->state_test(CDentry::STATE_BOTTOMLRU) &&
      (is_auth() || !inode->is_stray())) {
    cache->bottom_lru.lru_remove(dn);
    cache->lru.lru_insert_mid(dn);
    dn->state_clear(CDentry::STATE_BOTTOMLRU);
  }
  
  if (dn->last == CEPH_NOSNAP) {
    num_head_items++;
    num_head_null--;
  } else {
    num_snap_items++;
    num_snap_null--;
  }

  assert(get_num_any() == items.size());
}

void CDir::link_inode_work( CDentry *dn, CInode *in)
{
  assert(dn->get_linkage()->get_inode() == in);
  assert(in->get_parent_dn() == dn);

  // set inode version
  //in->inode.version = dn->get_version();
  
  // pin dentry?
  if (in->get_num_ref())
    dn->get(CDentry::PIN_INODEPIN);
  
  // adjust auth pin count
  if (in->auth_pins + in->nested_auth_pins)
    dn->adjust_nested_auth_pins(in->auth_pins + in->nested_auth_pins, in->auth_pins, NULL);

  // verify open snaprealm parent
  if (in->snaprealm)
    in->snaprealm->adjust_parent();
  else if (in->is_any_caps())
    in->move_to_realm(inode->find_snaprealm());
}

void CDir::unlink_inode(CDentry *dn, bool adjust_lru)
{
  if (dn->get_linkage()->is_primary()) {
    dout(12) << "unlink_inode " << *dn << " " << *dn->get_linkage()->get_inode() << dendl;
  } else {
    dout(12) << "unlink_inode " << *dn << dendl;
  }

  unlink_inode_work(dn);

  if (adjust_lru && !dn->state_test(CDentry::STATE_BOTTOMLRU)) {
    cache->lru.lru_remove(dn);
    cache->bottom_lru.lru_insert_mid(dn);
    dn->state_set(CDentry::STATE_BOTTOMLRU);
  }

  if (dn->last == CEPH_NOSNAP) {
    num_head_items--;
    num_head_null++;
  } else {
    num_snap_items--;
    num_snap_null++;
  }
  assert(get_num_any() == items.size());
}


void CDir::try_remove_unlinked_dn(CDentry *dn)
{
  assert(dn->dir == this);
  assert(dn->get_linkage()->is_null());
  
  // no pins (besides dirty)?
  if (dn->get_num_ref() != dn->is_dirty()) 
    return;

  // was the dn new?
  if (dn->is_new()) {
    dout(10) << "try_remove_unlinked_dn " << *dn << " in " << *this << dendl;
    if (dn->is_dirty())
      dn->mark_clean();
    remove_dentry(dn);

    // NOTE: we may not have any more dirty dentries, but the fnode
    // still changed, so the directory must remain dirty.
  }
}


void CDir::unlink_inode_work( CDentry *dn )
{
  CInode *in = dn->get_linkage()->get_inode();

  if (dn->get_linkage()->is_remote()) {
    // remote
    if (in) 
      dn->unlink_remote(dn->get_linkage());

    dn->get_linkage()->set_remote(0, 0);
  } else if (dn->get_linkage()->is_primary()) {
    // primary
    // unpin dentry?
    if (in->get_num_ref())
      dn->put(CDentry::PIN_INODEPIN);
    
    // unlink auth_pin count
    if (in->auth_pins + in->nested_auth_pins)
      dn->adjust_nested_auth_pins(0 - (in->auth_pins + in->nested_auth_pins), 0 - in->auth_pins, NULL);
    
    // detach inode
    in->remove_primary_parent(dn);
    dn->get_linkage()->inode = 0;
  } else {
    assert(!dn->get_linkage()->is_null());
  }
}

void CDir::add_to_bloom(CDentry *dn)
{
  assert(dn->last == CEPH_NOSNAP);
  if (!bloom) {
    /* not create bloom filter for incomplete dir that was added by log replay */
    if (!is_complete())
      return;

    /* don't maintain bloom filters in standby replay (saves cycles, and also
     * avoids need to implement clearing it in EExport for #16924) */
    if (cache->mds->is_standby_replay()) {
      return;
    }

    unsigned size = get_num_head_items() + get_num_snap_items();
    if (size < 100) size = 100;
    bloom.reset(new bloom_filter(size, 1.0 / size, 0));
  }
  /* This size and false positive probability is completely random.*/
  bloom->insert(dn->get_name().data(), dn->get_name().size());
}

bool CDir::is_in_bloom(boost::string_view name)
{
  if (!bloom)
    return false;
  return bloom->contains(name.data(), name.size());
}

void CDir::remove_null_dentries() {
  dout(12) << "remove_null_dentries " << *this << dendl;

  auto p = items.begin();
  while (p != items.end()) {
    CDentry *dn = p->second;
    ++p;
    if (dn->get_linkage()->is_null() && !dn->is_projected())
      remove_dentry(dn);
  }

  assert(num_snap_null == 0);
  assert(num_head_null == 0);
  assert(get_num_any() == items.size());
}

/** remove dirty null dentries for deleted directory. the dirfrag will be
 *  deleted soon, so it's safe to not commit dirty dentries.
 *
 *  This is called when a directory is being deleted, a prerequisite
 *  of which is that its children have been unlinked: we expect to only see
 *  null, unprojected dentries here.
 */
void CDir::try_remove_dentries_for_stray()
{
  dout(10) << __func__ << dendl;
  assert(get_parent_dir()->inode->is_stray());

  // clear dirty only when the directory was not snapshotted
  bool clear_dirty = !inode->snaprealm;

  auto p = items.begin();
  while (p != items.end()) {
    CDentry *dn = p->second;
    ++p;
    if (dn->last == CEPH_NOSNAP) {
      assert(!dn->is_projected());
      assert(dn->get_linkage()->is_null());
      if (clear_dirty && dn->is_dirty())
	dn->mark_clean();
      // It's OK to remove lease prematurely because we will never link
      // the dentry to inode again.
      if (dn->is_any_leases())
	dn->remove_client_leases(cache->mds->locker);
      if (dn->get_num_ref() == 0)
	remove_dentry(dn);
    } else {
      assert(!dn->is_projected());
      CDentry::linkage_t *dnl= dn->get_linkage();
      CInode *in = NULL;
      if (dnl->is_primary()) {
	in = dnl->get_inode();
	if (clear_dirty && in->is_dirty())
	  in->mark_clean();
      }
      if (clear_dirty && dn->is_dirty())
	dn->mark_clean();
      if (dn->get_num_ref() == 0) {
	remove_dentry(dn);
	if (in)
	  cache->remove_inode(in);
      }
    }
  }

  if (clear_dirty && is_dirty())
    mark_clean();
}

bool CDir::try_trim_snap_dentry(CDentry *dn, const set<snapid_t>& snaps)
{
  assert(dn->last != CEPH_NOSNAP);
  set<snapid_t>::const_iterator p = snaps.lower_bound(dn->first);
  CDentry::linkage_t *dnl= dn->get_linkage();
  CInode *in = 0;
  if (dnl->is_primary())
    in = dnl->get_inode();
  if ((p == snaps.end() || *p > dn->last) &&
      (dn->get_num_ref() == dn->is_dirty()) &&
      (!in || in->get_num_ref() == in->is_dirty())) {
    dout(10) << " purging snapped " << *dn << dendl;
    if (in && in->is_dirty())
      in->mark_clean();
    remove_dentry(dn);
    if (in) {
      dout(10) << " purging snapped " << *in << dendl;
      cache->remove_inode(in);
    }
    return true;
  }
  return false;
}


void CDir::purge_stale_snap_data(const set<snapid_t>& snaps)
{
  dout(10) << "purge_stale_snap_data " << snaps << dendl;

  auto p = items.begin();
  while (p != items.end()) {
    CDentry *dn = p->second;
    ++p;

    if (dn->last == CEPH_NOSNAP)
      continue;

    try_trim_snap_dentry(dn, snaps);
  }
}


/**
 * steal_dentry -- semi-violently move a dentry from one CDir to another
 * (*) violently, in that nitems, most pins, etc. are not correctly maintained 
 * on the old CDir corpse; must call finish_old_fragment() when finished.
 */
void CDir::steal_dentry(CDentry *dn)
{
  dout(15) << "steal_dentry " << *dn << dendl;

  items[dn->key()] = dn;

  dn->dir->items.erase(dn->key());
  if (dn->dir->items.empty())
    dn->dir->put(PIN_CHILD);

  if (get_num_any() == 0)
    get(PIN_CHILD);
  if (dn->get_linkage()->is_null()) {
    if (dn->last == CEPH_NOSNAP)
      num_head_null++;
    else
      num_snap_null++;
  } else if (dn->last == CEPH_NOSNAP) {
      num_head_items++;

    if (dn->get_linkage()->is_primary()) {
      CInode *in = dn->get_linkage()->get_inode();
      auto pi = in->get_projected_inode();
      if (dn->get_linkage()->get_inode()->is_dir())
	fnode.fragstat.nsubdirs++;
      else
	fnode.fragstat.nfiles++;
      fnode.rstat.rbytes += pi->accounted_rstat.rbytes;
      fnode.rstat.rfiles += pi->accounted_rstat.rfiles;
      fnode.rstat.rsubdirs += pi->accounted_rstat.rsubdirs;
      fnode.rstat.rsnaprealms += pi->accounted_rstat.rsnaprealms;
      if (pi->accounted_rstat.rctime > fnode.rstat.rctime)
	fnode.rstat.rctime = pi->accounted_rstat.rctime;

      // move dirty inode rstat to new dirfrag
      if (in->is_dirty_rstat())
	dirty_rstat_inodes.push_back(&in->dirty_rstat_item);
    } else if (dn->get_linkage()->is_remote()) {
      if (dn->get_linkage()->get_remote_d_type() == DT_DIR)
	fnode.fragstat.nsubdirs++;
      else
	fnode.fragstat.nfiles++;
    }
  } else {
    num_snap_items++;
    if (dn->get_linkage()->is_primary()) {
      CInode *in = dn->get_linkage()->get_inode();
      if (in->is_dirty_rstat())
	dirty_rstat_inodes.push_back(&in->dirty_rstat_item);
    }
  }

  if (dn->auth_pins || dn->nested_auth_pins) {
    // use the helpers here to maintain the auth_pin invariants on the dir inode
    int ap = dn->get_num_auth_pins() + dn->get_num_nested_auth_pins();
    int dap = dn->get_num_dir_auth_pins();
    assert(dap <= ap);
    adjust_nested_auth_pins(ap, dap, NULL);
    dn->dir->adjust_nested_auth_pins(-ap, -dap, NULL);
  }

  if (dn->is_dirty()) {
    dirty_dentries.push_back(&dn->item_dir_dirty);
    num_dirty++;
  }

  dn->dir = this;
}

void CDir::prepare_old_fragment(map<string_snap_t, std::list<MDSInternalContextBase*> >& dentry_waiters, bool replay)
{
  // auth_pin old fragment for duration so that any auth_pinning
  // during the dentry migration doesn't trigger side effects
  if (!replay && is_auth())
    auth_pin(this);

  if (!waiting_on_dentry.empty()) {
    for (const auto &p : waiting_on_dentry) {
      auto &e = dentry_waiters[p.first];
      for (const auto &waiter : p.second) {
        e.push_back(waiter);
      }
    }
    waiting_on_dentry.clear();
    put(PIN_DNWAITER);
  }
}

void CDir::prepare_new_fragment(bool replay)
{
  if (!replay && is_auth()) {
    _freeze_dir();
    mark_complete();
  }
  inode->add_dirfrag(this);
}

void CDir::finish_old_fragment(list<MDSInternalContextBase*>& waiters, bool replay)
{
  // take waiters _before_ unfreeze...
  if (!replay) {
    take_waiting(WAIT_ANY_MASK, waiters);
    if (is_auth()) {
      auth_unpin(this);  // pinned in prepare_old_fragment
      assert(is_frozen_dir());
      unfreeze_dir();
    }
  }

  assert(nested_auth_pins == 0);
  assert(dir_auth_pins == 0);
  assert(auth_pins == 0);

  num_head_items = num_head_null = 0;
  num_snap_items = num_snap_null = 0;

  // this mirrors init_fragment_pins()
  if (is_auth()) 
    clear_replica_map();
  if (is_dirty())
    mark_clean();
  if (state_test(STATE_IMPORTBOUND))
    put(PIN_IMPORTBOUND);
  if (state_test(STATE_EXPORTBOUND))
    put(PIN_EXPORTBOUND);
  if (is_subtree_root())
    put(PIN_SUBTREE);

  if (auth_pins > 0)
    put(PIN_AUTHPIN);

  assert(get_num_ref() == (state_test(STATE_STICKY) ? 1:0));
}

void CDir::init_fragment_pins()
{
  if (is_replicated())
    get(PIN_REPLICATED);
  if (state_test(STATE_DIRTY))
    get(PIN_DIRTY);
  if (state_test(STATE_EXPORTBOUND))
    get(PIN_EXPORTBOUND);
  if (state_test(STATE_IMPORTBOUND))
    get(PIN_IMPORTBOUND);
  if (is_subtree_root())
    get(PIN_SUBTREE);
}

void CDir::split(int bits, list<CDir*>& subs, list<MDSInternalContextBase*>& waiters, bool replay)
{
  dout(10) << "split by " << bits << " bits on " << *this << dendl;

  assert(replay || is_complete() || !is_auth());

  list<frag_t> frags;
  frag.split(bits, frags);

  vector<CDir*> subfrags(1 << bits);
  
  double fac = 1.0 / (double)(1 << bits);  // for scaling load vecs

  version_t rstat_version = inode->get_projected_inode()->rstat.version;
  version_t dirstat_version = inode->get_projected_inode()->dirstat.version;

  nest_info_t rstatdiff;
  frag_info_t fragstatdiff;
  if (fnode.accounted_rstat.version == rstat_version)
    rstatdiff.add_delta(fnode.accounted_rstat, fnode.rstat);
  if (fnode.accounted_fragstat.version == dirstat_version)
    fragstatdiff.add_delta(fnode.accounted_fragstat, fnode.fragstat);
  dout(10) << " rstatdiff " << rstatdiff << " fragstatdiff " << fragstatdiff << dendl;

  map<string_snap_t, std::list<MDSInternalContextBase*> > dentry_waiters;
  prepare_old_fragment(dentry_waiters, replay);

  // create subfrag dirs
  int n = 0;
  for (list<frag_t>::iterator p = frags.begin(); p != frags.end(); ++p) {
    CDir *f = new CDir(inode, *p, cache, is_auth());
    f->state_set(state & (MASK_STATE_FRAGMENT_KEPT | STATE_COMPLETE));
    f->get_replicas() = get_replicas();
    f->dir_auth = dir_auth;
    f->init_fragment_pins();
    f->set_version(get_version());

    f->pop_me = pop_me;
    f->pop_me.scale(fac);

    // FIXME; this is an approximation
    f->pop_nested = pop_nested;
    f->pop_nested.scale(fac);
    f->pop_auth_subtree = pop_auth_subtree;
    f->pop_auth_subtree.scale(fac);
    f->pop_auth_subtree_nested = pop_auth_subtree_nested;
    f->pop_auth_subtree_nested.scale(fac);

    dout(10) << " subfrag " << *p << " " << *f << dendl;
    subfrags[n++] = f;
    subs.push_back(f);

    f->set_dir_auth(get_dir_auth());
    f->prepare_new_fragment(replay);
  }
  
  // repartition dentries
  while (!items.empty()) {
    auto p = items.begin();
    
    CDentry *dn = p->second;
    frag_t subfrag = inode->pick_dirfrag(dn->get_name());
    int n = (subfrag.value() & (subfrag.mask() ^ frag.mask())) >> subfrag.mask_shift();
    dout(15) << " subfrag " << subfrag << " n=" << n << " for " << p->first << dendl;
    CDir *f = subfrags[n];
    f->steal_dentry(dn);
  }

  for (const auto &p : dentry_waiters) {
    frag_t subfrag = inode->pick_dirfrag(p.first.name);
    int n = (subfrag.value() & (subfrag.mask() ^ frag.mask())) >> subfrag.mask_shift();
    CDir *f = subfrags[n];

    if (f->waiting_on_dentry.empty())
      f->get(PIN_DNWAITER);
    auto &e = f->waiting_on_dentry[p.first];
    for (const auto &waiter : p.second) {
      e.push_back(waiter);
    }
  }

  // FIXME: handle dirty old rstat

  // fix up new frag fragstats
  for (int i=0; i<n; i++) {
    CDir *f = subfrags[i];
    f->fnode.rstat.version = rstat_version;
    f->fnode.accounted_rstat = f->fnode.rstat;
    f->fnode.fragstat.version = dirstat_version;
    f->fnode.accounted_fragstat = f->fnode.fragstat;
    dout(10) << " rstat " << f->fnode.rstat << " fragstat " << f->fnode.fragstat
	     << " on " << *f << dendl;
  }

  // give any outstanding frag stat differential to first frag
  dout(10) << " giving rstatdiff " << rstatdiff << " fragstatdiff" << fragstatdiff
           << " to " << *subfrags[0] << dendl;
  subfrags[0]->fnode.accounted_rstat.add(rstatdiff);
  subfrags[0]->fnode.accounted_fragstat.add(fragstatdiff);

  finish_old_fragment(waiters, replay);
}

void CDir::merge(list<CDir*>& subs, list<MDSInternalContextBase*>& waiters, bool replay)
{
  dout(10) << "merge " << subs << dendl;

  mds_authority_t new_auth = CDIR_AUTH_DEFAULT;
  for (auto dir : subs) {
    if (dir->get_dir_auth() != CDIR_AUTH_DEFAULT &&
	dir->get_dir_auth() != new_auth) {
      assert(new_auth == CDIR_AUTH_DEFAULT);
      new_auth = dir->get_dir_auth();
    }
  }

  set_dir_auth(new_auth);
  prepare_new_fragment(replay);

  nest_info_t rstatdiff;
  frag_info_t fragstatdiff;
  bool touched_mtime, touched_chattr;
  version_t rstat_version = inode->get_projected_inode()->rstat.version;
  version_t dirstat_version = inode->get_projected_inode()->dirstat.version;

  map<string_snap_t, std::list<MDSInternalContextBase*> > dentry_waiters;

  for (auto dir : subs) {
    dout(10) << " subfrag " << dir->get_frag() << " " << *dir << dendl;
    assert(!dir->is_auth() || dir->is_complete() || replay);

    if (dir->fnode.accounted_rstat.version == rstat_version)
      rstatdiff.add_delta(dir->fnode.accounted_rstat, dir->fnode.rstat);
    if (dir->fnode.accounted_fragstat.version == dirstat_version)
      fragstatdiff.add_delta(dir->fnode.accounted_fragstat, dir->fnode.fragstat,
			     &touched_mtime, &touched_chattr);

    dir->prepare_old_fragment(dentry_waiters, replay);

    // steal dentries
    while (!dir->items.empty()) 
      steal_dentry(dir->items.begin()->second);
    
    // merge replica map
    for (const auto &p : dir->get_replicas()) {
      unsigned cur = get_replicas()[p.first];
      if (p.second > cur)
	get_replicas()[p.first] = p.second;
    }

    // merge version
    if (dir->get_version() > get_version())
      set_version(dir->get_version());

    // merge state
    state_set(dir->get_state() & MASK_STATE_FRAGMENT_KEPT);

    dir->finish_old_fragment(waiters, replay);
    inode->close_dirfrag(dir->get_frag());
  }

  if (!dentry_waiters.empty()) {
    get(PIN_DNWAITER);
    for (const auto &p : dentry_waiters) {
      auto &e = waiting_on_dentry[p.first];
      for (const auto &waiter : p.second) {
        e.push_back(waiter);
      }
    }
  }

  if (is_auth() && !replay)
    mark_complete();

  // FIXME: merge dirty old rstat
  fnode.rstat.version = rstat_version;
  fnode.accounted_rstat = fnode.rstat;
  fnode.accounted_rstat.add(rstatdiff);

  fnode.fragstat.version = dirstat_version;
  fnode.accounted_fragstat = fnode.fragstat;
  fnode.accounted_fragstat.add(fragstatdiff);

  init_fragment_pins();
}




void CDir::resync_accounted_fragstat()
{
  fnode_t *pf = get_projected_fnode();
  auto pi = inode->get_projected_inode();

  if (pf->accounted_fragstat.version != pi->dirstat.version) {
    pf->fragstat.version = pi->dirstat.version;
    dout(10) << "resync_accounted_fragstat " << pf->accounted_fragstat << " -> " << pf->fragstat << dendl;
    pf->accounted_fragstat = pf->fragstat;
  }
}

/*
 * resync rstat and accounted_rstat with inode
 */
void CDir::resync_accounted_rstat()
{
  fnode_t *pf = get_projected_fnode();
  auto pi = inode->get_projected_inode();
  
  if (pf->accounted_rstat.version != pi->rstat.version) {
    pf->rstat.version = pi->rstat.version;
    dout(10) << "resync_accounted_rstat " << pf->accounted_rstat << " -> " << pf->rstat << dendl;
    pf->accounted_rstat = pf->rstat;
    dirty_old_rstat.clear();
  }
}

void CDir::assimilate_dirty_rstat_inodes()
{
  dout(10) << "assimilate_dirty_rstat_inodes" << dendl;
  for (elist<CInode*>::iterator p = dirty_rstat_inodes.begin_use_current();
       !p.end(); ++p) {
    CInode *in = *p;
    assert(in->is_auth());
    if (in->is_frozen())
      continue;

    auto &pi = in->project_inode();
    pi.inode.version = in->pre_dirty();

    inode->mdcache->project_rstat_inode_to_frag(in, this, 0, 0, NULL);
  }
  state_set(STATE_ASSIMRSTAT);
  dout(10) << "assimilate_dirty_rstat_inodes done" << dendl;
}

void CDir::assimilate_dirty_rstat_inodes_finish(MutationRef& mut, EMetaBlob *blob)
{
  if (!state_test(STATE_ASSIMRSTAT))
    return;
  state_clear(STATE_ASSIMRSTAT);
  dout(10) << "assimilate_dirty_rstat_inodes_finish" << dendl;
  elist<CInode*>::iterator p = dirty_rstat_inodes.begin_use_current();
  while (!p.end()) {
    CInode *in = *p;
    ++p;

    if (in->is_frozen())
      continue;

    CDentry *dn = in->get_projected_parent_dn();

    mut->auth_pin(in);
    mut->add_projected_inode(in);

    in->clear_dirty_rstat();
    blob->add_primary_dentry(dn, in, true);
  }

  if (!dirty_rstat_inodes.empty())
    inode->mdcache->mds->locker->mark_updated_scatterlock(&inode->nestlock);
}




/****************************************
 * WAITING
 */

void CDir::add_dentry_waiter(boost::string_view dname, snapid_t snapid, MDSInternalContextBase *c) 
{
  if (waiting_on_dentry.empty())
    get(PIN_DNWAITER);
  waiting_on_dentry[string_snap_t(dname, snapid)].push_back(c);
  dout(10) << "add_dentry_waiter dentry " << dname
	   << " snap " << snapid
	   << " " << c << " on " << *this << dendl;
}

void CDir::take_dentry_waiting(boost::string_view dname, snapid_t first, snapid_t last,
			       list<MDSInternalContextBase*>& ls)
{
  if (waiting_on_dentry.empty())
    return;
  
  string_snap_t lb(dname, first);
  string_snap_t ub(dname, last);
  auto it = waiting_on_dentry.lower_bound(lb);
  while (it != waiting_on_dentry.end() &&
	 !(ub < it->first)) {
    dout(10) << "take_dentry_waiting dentry " << dname
	     << " [" << first << "," << last << "] found waiter on snap "
	     << it->first.snapid
	     << " on " << *this << dendl;
    for (const auto &waiter : it->second) {
      ls.push_back(waiter);
    }
    waiting_on_dentry.erase(it++);
  }

  if (waiting_on_dentry.empty())
    put(PIN_DNWAITER);
}

void CDir::take_sub_waiting(list<MDSInternalContextBase*>& ls)
{
  dout(10) << "take_sub_waiting" << dendl;
  if (!waiting_on_dentry.empty()) {
    for (const auto &p : waiting_on_dentry) {
      for (const auto &waiter : p.second) {
        ls.push_back(waiter);
      }
    }
    waiting_on_dentry.clear();
    put(PIN_DNWAITER);
  }
}



void CDir::add_waiter(uint64_t tag, MDSInternalContextBase *c) 
{
  // hierarchical?

  // at free root?
  if (tag & WAIT_ATFREEZEROOT) {
    if (!(is_freezing_tree_root() || is_frozen_tree_root() ||
	  is_freezing_dir() || is_frozen_dir())) {
      // try parent
      dout(10) << "add_waiter " << std::hex << tag << std::dec << " " << c << " should be ATFREEZEROOT, " << *this << " is not root, trying parent" << dendl;
      inode->parent->dir->add_waiter(tag, c);
      return;
    }
  }
  
  // at subtree root?
  if (tag & WAIT_ATSUBTREEROOT) {
    if (!is_subtree_root()) {
      // try parent
      dout(10) << "add_waiter " << std::hex << tag << std::dec << " " << c << " should be ATSUBTREEROOT, " << *this << " is not root, trying parent" << dendl;
      inode->parent->dir->add_waiter(tag, c);
      return;
    }
  }

  assert(!(tag & WAIT_CREATED) || state_test(STATE_CREATING));

  MDSCacheObject::add_waiter(tag, c);
}



/* NOTE: this checks dentry waiters too */
void CDir::take_waiting(uint64_t mask, list<MDSInternalContextBase*>& ls)
{
  if ((mask & WAIT_DENTRY) && !waiting_on_dentry.empty()) {
    // take all dentry waiters
    for (const auto &p : waiting_on_dentry) {
      dout(10) << "take_waiting dentry " << p.first.name
	       << " snap " << p.first.snapid << " on " << *this << dendl;
      for (const auto &waiter : p.second) {
        ls.push_back(waiter);
      }
    }
    waiting_on_dentry.clear();
    put(PIN_DNWAITER);
  }
  
  // waiting
  MDSCacheObject::take_waiting(mask, ls);
}


void CDir::finish_waiting(uint64_t mask, int result) 
{
  dout(11) << "finish_waiting mask " << hex << mask << dec << " result " << result << " on " << *this << dendl;

  list<MDSInternalContextBase*> finished;
  take_waiting(mask, finished);
  if (result < 0)
    finish_contexts(g_ceph_context, finished, result);
  else
    cache->mds->queue_waiters(finished);
}



// dirty/clean

fnode_t *CDir::project_fnode()
{
  assert(get_version() != 0);
  projected_fnode.emplace_back(*get_projected_fnode());
  auto &p = projected_fnode.back();

  if (scrub_infop && scrub_infop->last_scrub_dirty) {
    p.localized_scrub_stamp = scrub_infop->last_local.time;
    p.localized_scrub_version = scrub_infop->last_local.version;
    p.recursive_scrub_stamp = scrub_infop->last_recursive.time;
    p.recursive_scrub_version = scrub_infop->last_recursive.version;
    scrub_infop->last_scrub_dirty = false;
    scrub_maybe_delete_info();
  }

  dout(10) << __func__ <<  " " << &p << dendl;
  return &p;
}

void CDir::pop_and_dirty_projected_fnode(LogSegment *ls)
{
  assert(!projected_fnode.empty());
  auto &front = projected_fnode.front();
  dout(15) << __func__ << " " << &front << " v" << front.version << dendl;
  fnode = front;
  _mark_dirty(ls);
  projected_fnode.pop_front();
}


version_t CDir::pre_dirty(version_t min)
{
  if (min > projected_version)
    projected_version = min;
  ++projected_version;
  dout(10) << "pre_dirty " << projected_version << dendl;
  return projected_version;
}

void CDir::mark_dirty(version_t pv, LogSegment *ls)
{
  assert(get_version() < pv);
  assert(pv <= projected_version);
  fnode.version = pv;
  _mark_dirty(ls);
}

void CDir::_mark_dirty(LogSegment *ls)
{
  if (!state_test(STATE_DIRTY)) {
    dout(10) << "mark_dirty (was clean) " << *this << " version " << get_version() << dendl;
    _set_dirty_flag();
    assert(ls);
  } else {
    dout(10) << "mark_dirty (already dirty) " << *this << " version " << get_version() << dendl;
  }
  if (ls) {
    ls->dirty_dirfrags.push_back(&item_dirty);

    // if i've never committed, i need to be before _any_ mention of me is trimmed from the journal.
    if (committed_version == 0 && !item_new.is_on_list())
      ls->new_dirfrags.push_back(&item_new);
  }
}

void CDir::mark_new(LogSegment *ls)
{
  ls->new_dirfrags.push_back(&item_new);
  state_clear(STATE_CREATING);

  list<MDSInternalContextBase*> waiters;
  take_waiting(CDir::WAIT_CREATED, waiters);
  cache->mds->queue_waiters(waiters);
}

void CDir::mark_clean()
{
  dout(10) << "mark_clean " << *this << " version " << get_version() << dendl;
  if (state_test(STATE_DIRTY)) {
    item_dirty.remove_myself();
    item_new.remove_myself();

    state_clear(STATE_DIRTY);
    put(PIN_DIRTY);
  }
}

// caller should hold auth pin of this
void CDir::log_mark_dirty()
{
  if (is_dirty() || projected_version > get_version())
    return; // noop if it is already dirty or will be dirty

  version_t pv = pre_dirty();
  mark_dirty(pv, cache->mds->mdlog->get_current_segment());
}

void CDir::mark_complete() {
  state_set(STATE_COMPLETE);
  bloom.reset();
}

void CDir::first_get()
{
  inode->get(CInode::PIN_DIRFRAG);
}

void CDir::last_put()
{
  inode->put(CInode::PIN_DIRFRAG);
}



/******************************************************************************
 * FETCH and COMMIT
 */

// -----------------------
// FETCH
void CDir::fetch(MDSInternalContextBase *c, bool ignore_authpinnability)
{
  string want;
  return fetch(c, want, ignore_authpinnability);
}

void CDir::fetch(MDSInternalContextBase *c, boost::string_view want_dn, bool ignore_authpinnability)
{
  dout(10) << "fetch on " << *this << dendl;
  
  assert(is_auth());
  assert(!is_complete());

  if (!can_auth_pin() && !ignore_authpinnability) {
    if (c) {
      dout(7) << "fetch waiting for authpinnable" << dendl;
      add_waiter(WAIT_UNFREEZE, c);
    } else
      dout(7) << "fetch not authpinnable and no context" << dendl;
    return;
  }

  // unlinked directory inode shouldn't have any entry
  if (!inode->is_base() && get_parent_dir()->inode->is_stray() &&
      !inode->snaprealm) {
    dout(7) << "fetch dirfrag for unlinked directory, mark complete" << dendl;
    if (get_version() == 0) {
      assert(inode->is_auth());
      set_version(1);

      if (state_test(STATE_REJOINUNDEF)) {
	assert(cache->mds->is_rejoin());
	state_clear(STATE_REJOINUNDEF);
	cache->opened_undef_dirfrag(this);
      }
    }
    mark_complete();

    if (c)
      cache->mds->queue_waiter(c);
    return;
  }

  if (c) add_waiter(WAIT_COMPLETE, c);
  if (!want_dn.empty()) wanted_items.insert(mempool::mds_co::string(want_dn));
  
  // already fetching?
  if (state_test(CDir::STATE_FETCHING)) {
    dout(7) << "already fetching; waiting" << dendl;
    return;
  }

  auth_pin(this);
  state_set(CDir::STATE_FETCHING);

  if (cache->mds->logger) cache->mds->logger->inc(l_mds_dir_fetch);

  std::set<dentry_key_t> empty;
  _omap_fetch(NULL, empty);
}

void CDir::fetch(MDSInternalContextBase *c, const std::set<dentry_key_t>& keys)
{
  dout(10) << "fetch " << keys.size() << " keys on " << *this << dendl;

  assert(is_auth());
  assert(!is_complete());

  if (!can_auth_pin()) {
    dout(7) << "fetch keys waiting for authpinnable" << dendl;
    add_waiter(WAIT_UNFREEZE, c);
    return;
  }
  if (state_test(CDir::STATE_FETCHING)) {
    dout(7) << "fetch keys waiting for full fetch" << dendl;
    add_waiter(WAIT_COMPLETE, c);
    return;
  }

  auth_pin(this);
  if (cache->mds->logger) cache->mds->logger->inc(l_mds_dir_fetch);

  _omap_fetch(c, keys);
}

class C_IO_Dir_OMAP_FetchedMore : public CDirIOContext {
  MDSInternalContextBase *fin;
public:
  bufferlist hdrbl;
  bool more = false;
  map<string, bufferlist> omap;      ///< carry-over from before
  map<string, bufferlist> omap_more; ///< new batch
  int ret;
  C_IO_Dir_OMAP_FetchedMore(CDir *d, MDSInternalContextBase *f) :
    CDirIOContext(d), fin(f), ret(0) { }
  void finish(int r) {
    // merge results
    if (omap.empty()) {
      omap.swap(omap_more);
    } else {
      omap.insert(omap_more.begin(), omap_more.end());
    }
    if (more) {
      dir->_omap_fetch_more(hdrbl, omap, fin);
    } else {
      dir->_omap_fetched(hdrbl, omap, !fin, r);
      if (fin)
	fin->complete(r);
    }
  }
};

class C_IO_Dir_OMAP_Fetched : public CDirIOContext {
  MDSInternalContextBase *fin;
public:
  bufferlist hdrbl;
  bool more = false;
  map<string, bufferlist> omap;
  bufferlist btbl;
  int ret1, ret2, ret3;

  C_IO_Dir_OMAP_Fetched(CDir *d, MDSInternalContextBase *f) :
    CDirIOContext(d), fin(f), ret1(0), ret2(0), ret3(0) { }
  void finish(int r) override {
    // check the correctness of backtrace
    if (r >= 0 && ret3 != -ECANCELED)
      dir->inode->verify_diri_backtrace(btbl, ret3);
    if (r >= 0) r = ret1;
    if (r >= 0) r = ret2;
    if (more) {
      dir->_omap_fetch_more(hdrbl, omap, fin);
    } else {
      dir->_omap_fetched(hdrbl, omap, !fin, r);
      if (fin)
	fin->complete(r);
    }
  }
};

void CDir::_omap_fetch(MDSInternalContextBase *c, const std::set<dentry_key_t>& keys)
{
  C_IO_Dir_OMAP_Fetched *fin = new C_IO_Dir_OMAP_Fetched(this, c);
  object_t oid = get_ondisk_object();
  object_locator_t oloc(cache->mds->mdsmap->get_metadata_pool());
  ObjectOperation rd;
  rd.omap_get_header(&fin->hdrbl, &fin->ret1);
  if (keys.empty()) {
    assert(!c);
    rd.omap_get_vals("", "", g_conf->mds_dir_keys_per_op,
		     &fin->omap, &fin->more, &fin->ret2);
  } else {
    assert(c);
    std::set<std::string> str_keys;
    for (auto p : keys) {
      string str;
      p.encode(str);
      str_keys.insert(str);
    }
    rd.omap_get_vals_by_keys(str_keys, &fin->omap, &fin->ret2);
  }
  // check the correctness of backtrace
  if (g_conf->mds_verify_backtrace > 0 && frag == frag_t()) {
    rd.getxattr("parent", &fin->btbl, &fin->ret3);
    rd.set_last_op_flags(CEPH_OSD_OP_FLAG_FAILOK);
  } else {
    fin->ret3 = -ECANCELED;
  }

  cache->mds->objecter->read(oid, oloc, rd, CEPH_NOSNAP, NULL, 0,
			     new C_OnFinisher(fin, cache->mds->finisher));
}

void CDir::_omap_fetch_more(
  bufferlist& hdrbl,
  map<string, bufferlist>& omap,
  MDSInternalContextBase *c)
{
  // we have more omap keys to fetch!
  object_t oid = get_ondisk_object();
  object_locator_t oloc(cache->mds->mdsmap->get_metadata_pool());
  C_IO_Dir_OMAP_FetchedMore *fin = new C_IO_Dir_OMAP_FetchedMore(this, c);
  fin->hdrbl.claim(hdrbl);
  fin->omap.swap(omap);
  ObjectOperation rd;
  rd.omap_get_vals(fin->omap.rbegin()->first,
		   "", /* filter prefix */
		   g_conf->mds_dir_keys_per_op,
		   &fin->omap_more,
		   &fin->more,
		   &fin->ret);
  cache->mds->objecter->read(oid, oloc, rd, CEPH_NOSNAP, NULL, 0,
			     new C_OnFinisher(fin, cache->mds->finisher));
}

CDentry *CDir::_load_dentry(
    boost::string_view key,
    boost::string_view dname,
    const snapid_t last,
    bufferlist &bl,
    const int pos,
    const std::set<snapid_t> *snaps,
    bool *force_dirty,
    list<CInode*> *undef_inodes)
{
  bufferlist::iterator q = bl.begin();

  snapid_t first;
  ::decode(first, q);

  // marker
  char type;
  ::decode(type, q);

  dout(20) << "_fetched pos " << pos << " marker '" << type << "' dname '" << dname
           << " [" << first << "," << last << "]"
           << dendl;

  bool stale = false;
  if (snaps && last != CEPH_NOSNAP) {
    set<snapid_t>::const_iterator p = snaps->lower_bound(first);
    if (p == snaps->end() || *p > last) {
      dout(10) << " skipping stale dentry on [" << first << "," << last << "]" << dendl;
      stale = true;
    }
  }
  
  /*
   * look for existing dentry for _last_ snap, because unlink +
   * create may leave a "hole" (epochs during which the dentry
   * doesn't exist) but for which no explicit negative dentry is in
   * the cache.
   */
  CDentry *dn;
  if (stale)
    dn = lookup_exact_snap(dname, last);
  else
    dn = lookup(dname, last);

  if (type == 'L') {
    // hard link
    inodeno_t ino;
    unsigned char d_type;
    ::decode(ino, q);
    ::decode(d_type, q);

    if (stale) {
      if (!dn) {
        stale_items.insert(mempool::mds_co::string(key));
        *force_dirty = true;
      }
      return dn;
    }

    if (dn) {
      if (dn->get_linkage()->get_inode() == 0) {
        dout(12) << "_fetched  had NEG dentry " << *dn << dendl;
      } else {
        dout(12) << "_fetched  had dentry " << *dn << dendl;
      }
    } else {
      // (remote) link
      dn = add_remote_dentry(dname, ino, d_type, first, last);
      
      // link to inode?
      CInode *in = cache->get_inode(ino);   // we may or may not have it.
      if (in) {
        dn->link_remote(dn->get_linkage(), in);
        dout(12) << "_fetched  got remote link " << ino << " which we have " << *in << dendl;
      } else {
        dout(12) << "_fetched  got remote link " << ino << " (dont' have it)" << dendl;
      }
    }
  } 
  else if (type == 'I') {
    // inode
    
    // Load inode data before looking up or constructing CInode
    InodeStore inode_data;
    inode_data.decode_bare(q);
    
    if (stale) {
      if (!dn) {
        stale_items.insert(mempool::mds_co::string(key));
        *force_dirty = true;
      }
      return dn;
    }

    bool undef_inode = false;
    if (dn) {
      CInode *in = dn->get_linkage()->get_inode();
      if (in) {
        dout(12) << "_fetched  had dentry " << *dn << dendl;
        if (in->state_test(CInode::STATE_REJOINUNDEF)) {
          undef_inodes->push_back(in);
          undef_inode = true;
        }
      } else
        dout(12) << "_fetched  had NEG dentry " << *dn << dendl;
    }

    if (!dn || undef_inode) {
      // add inode
      CInode *in = cache->get_inode(inode_data.inode.ino, last);
      if (!in || undef_inode) {
        if (undef_inode && in)
          in->first = first;
        else
          in = new CInode(cache, true, first, last);
        
        in->inode = inode_data.inode;
        // symlink?
        if (in->is_symlink()) 
          in->symlink = inode_data.symlink;
        
        in->dirfragtree.swap(inode_data.dirfragtree);
        in->xattrs.swap(inode_data.xattrs);
        in->old_inodes.swap(inode_data.old_inodes);
	if (!in->old_inodes.empty()) {
	  snapid_t min_first = in->old_inodes.rbegin()->first + 1;
	  if (min_first > in->first)
	    in->first = min_first;
	}

        in->oldest_snap = inode_data.oldest_snap;
        in->decode_snap_blob(inode_data.snap_blob);
        if (snaps && !in->snaprealm)
          in->purge_stale_snap_data(*snaps);

        if (!undef_inode) {
          cache->add_inode(in); // add
          dn = add_primary_dentry(dname, in, first, last); // link
        }
        dout(12) << "_fetched  got " << *dn << " " << *in << dendl;

        if (in->inode.is_dirty_rstat())
          in->mark_dirty_rstat();

        //in->hack_accessed = false;
        //in->hack_load_stamp = ceph_clock_now();
        //num_new_inodes_loaded++;
      } else if (g_conf->get_val<bool>("mds_hack_allow_loading_invalid_metadata")) {
	dout(20) << "hack: adding duplicate dentry for " << *in << dendl;
	dn = add_primary_dentry(dname, in, first, last);
      } else {
        dout(0) << "_fetched  badness: got (but i already had) " << *in
                << " mode " << in->inode.mode
                << " mtime " << in->inode.mtime << dendl;
        string dirpath, inopath;
        this->inode->make_path_string(dirpath);
        in->make_path_string(inopath);
        cache->mds->clog->error() << "loaded dup inode " << inode_data.inode.ino
          << " [" << first << "," << last << "] v" << inode_data.inode.version
          << " at " << dirpath << "/" << dname
          << ", but inode " << in->vino() << " v" << in->inode.version
	  << " already exists at " << inopath;
        return dn;
      }
    }
  } else {
    std::ostringstream oss;
    oss << "Invalid tag char '" << type << "' pos " << pos;
    throw buffer::malformed_input(oss.str());
  }

  return dn;
}

void CDir::_omap_fetched(bufferlist& hdrbl, map<string, bufferlist>& omap,
			 bool complete, int r)
{
  LogChannelRef clog = cache->mds->clog;
  dout(10) << "_fetched header " << hdrbl.length() << " bytes "
	   << omap.size() << " keys for " << *this << dendl;

  assert(r == 0 || r == -ENOENT || r == -ENODATA);
  assert(is_auth());
  assert(!is_frozen());

  if (hdrbl.length() == 0) {
    dout(0) << "_fetched missing object for " << *this << dendl;

    clog->error() << "dir " << dirfrag() << " object missing on disk; some "
                     "files may be lost (" << get_path() << ")";

    go_bad(complete);
    return;
  }

  fnode_t got_fnode;
  {
    bufferlist::iterator p = hdrbl.begin();
    try {
      ::decode(got_fnode, p);
    } catch (const buffer::error &err) {
      derr << "Corrupt fnode in dirfrag " << dirfrag()
        << ": " << err << dendl;
      clog->warn() << "Corrupt fnode header in " << dirfrag() << ": "
		  << err << " (" << get_path() << ")";
      go_bad(complete);
      return;
    }
    if (!p.end()) {
      clog->warn() << "header buffer of dir " << dirfrag() << " has "
		  << hdrbl.length() - p.get_off() << " extra bytes ("
                  << get_path() << ")";
      go_bad(complete);
      return;
    }
  }

  dout(10) << "_fetched version " << got_fnode.version << dendl;
  
  // take the loaded fnode?
  // only if we are a fresh CDir* with no prior state.
  if (get_version() == 0) {
    assert(!is_projected());
    assert(!state_test(STATE_COMMITTING));
    fnode = got_fnode;
    projected_version = committing_version = committed_version = got_fnode.version;

    if (state_test(STATE_REJOINUNDEF)) {
      assert(cache->mds->is_rejoin());
      state_clear(STATE_REJOINUNDEF);
      cache->opened_undef_dirfrag(this);
    }
  }

  list<CInode*> undef_inodes;

  // purge stale snaps?
  // only if we have past_parents open!
  bool force_dirty = false;
  const set<snapid_t> *snaps = NULL;
  SnapRealm *realm = inode->find_snaprealm();
  if (!realm->have_past_parents_open()) {
    dout(10) << " no snap purge, one or more past parents NOT open" << dendl;
  } else if (fnode.snap_purged_thru < realm->get_last_destroyed()) {
    snaps = &realm->get_snaps();
    dout(10) << " snap_purged_thru " << fnode.snap_purged_thru
	     << " < " << realm->get_last_destroyed()
	     << ", snap purge based on " << *snaps << dendl;
    if (get_num_snap_items() == 0) {
      fnode.snap_purged_thru = realm->get_last_destroyed();
      force_dirty = true;
    }
  }

  unsigned pos = omap.size() - 1;
  for (map<string, bufferlist>::reverse_iterator p = omap.rbegin();
       p != omap.rend();
       ++p, --pos) {
    string dname;
    snapid_t last;
    dentry_key_t::decode_helper(p->first, dname, last);

    CDentry *dn = NULL;
    try {
      dn = _load_dentry(
            p->first, dname, last, p->second, pos, snaps,
            &force_dirty, &undef_inodes);
    } catch (const buffer::error &err) {
      cache->mds->clog->warn() << "Corrupt dentry '" << dname << "' in "
                                  "dir frag " << dirfrag() << ": "
                               << err << "(" << get_path() << ")";

      // Remember that this dentry is damaged.  Subsequent operations
      // that try to act directly on it will get their EIOs, but this
      // dirfrag as a whole will continue to look okay (minus the
      // mysteriously-missing dentry)
      go_bad_dentry(last, dname);

      // Anyone who was WAIT_DENTRY for this guy will get kicked
      // to RetryRequest, and hit the DamageTable-interrogating path.
      // Stats will now be bogus because we will think we're complete,
      // but have 1 or more missing dentries.
      continue;
    }

    if (dn && (wanted_items.count(mempool::mds_co::string(boost::string_view(dname))) > 0 || !complete)) {
      dout(10) << " touching wanted dn " << *dn << dendl;
      inode->mdcache->touch_dentry(dn);
    }

    /** clean underwater item?
     * Underwater item is something that is dirty in our cache from
     * journal replay, but was previously flushed to disk before the
     * mds failed.
     *
     * We only do this is committed_version == 0. that implies either
     * - this is a fetch after from a clean/empty CDir is created
     *   (and has no effect, since the dn won't exist); or
     * - this is a fetch after _recovery_, which is what we're worried 
     *   about.  Items that are marked dirty from the journal should be
     *   marked clean if they appear on disk.
     */
    if (committed_version == 0 &&     
	dn &&
	dn->get_version() <= got_fnode.version &&
	dn->is_dirty()) {
      dout(10) << "_fetched  had underwater dentry " << *dn << ", marking clean" << dendl;
      dn->mark_clean();

      if (dn->get_linkage()->is_primary()) {
	assert(dn->get_linkage()->get_inode()->get_version() <= got_fnode.version);
	dout(10) << "_fetched  had underwater inode " << *dn->get_linkage()->get_inode() << ", marking clean" << dendl;
	dn->get_linkage()->get_inode()->mark_clean();
      }
    }
  }

  //cache->mds->logger->inc("newin", num_new_inodes_loaded);

  // mark complete, !fetching
  if (complete) {
    wanted_items.clear();
    mark_complete();
    state_clear(STATE_FETCHING);

    if (scrub_infop && scrub_infop->need_scrub_local) {
      scrub_infop->need_scrub_local = false;
      scrub_local();
    }
  }

  // open & force frags
  while (!undef_inodes.empty()) {
    CInode *in = undef_inodes.front();
    undef_inodes.pop_front();
    in->state_clear(CInode::STATE_REJOINUNDEF);
    cache->opened_undef_inode(in);
  }

  // dirty myself to remove stale snap dentries
  if (force_dirty && !inode->mdcache->is_readonly())
    log_mark_dirty();

  auth_unpin(this);

  if (complete) {
    // kick waiters
    finish_waiting(WAIT_COMPLETE, 0);
  }
}

void CDir::_go_bad()
{
  if (get_version() == 0)
    set_version(1);
  state_set(STATE_BADFRAG);
  // mark complete, !fetching
  mark_complete();
  state_clear(STATE_FETCHING);
  auth_unpin(this);

  // kick waiters
  finish_waiting(WAIT_COMPLETE, -EIO);
}

void CDir::go_bad_dentry(snapid_t last, boost::string_view dname)
{
  dout(10) << __func__ << " " << dname << dendl;
  std::string path(get_path());
  path += "/";
  path += std::string(dname);
  const bool fatal = cache->mds->damage_table.notify_dentry(
      inode->ino(), frag, last, dname, path);
  if (fatal) {
    cache->mds->damaged();
    ceph_abort();  // unreachable, damaged() respawns us
  }
}

void CDir::go_bad(bool complete)
{
  dout(10) << "go_bad " << frag << dendl;
  const bool fatal = cache->mds->damage_table.notify_dirfrag(
      inode->ino(), frag, get_path());
  if (fatal) {
    cache->mds->damaged();
    ceph_abort();  // unreachable, damaged() respawns us
  }

  if (complete)
    _go_bad();
  else
    auth_unpin(this);
}

// -----------------------
// COMMIT

/**
 * commit
 *
 * @param want - min version i want committed
 * @param c - callback for completion
 */
void CDir::commit(version_t want, MDSInternalContextBase *c, bool ignore_authpinnability, int op_prio)
{
  dout(10) << "commit want " << want << " on " << *this << dendl;
  if (want == 0) want = get_version();

  // preconditions
  assert(want <= get_version() || get_version() == 0);    // can't commit the future
  assert(want > committed_version); // the caller is stupid
  assert(is_auth());
  assert(ignore_authpinnability || can_auth_pin());

  // note: queue up a noop if necessary, so that we always
  // get an auth_pin.
  if (!c)
    c = new C_MDSInternalNoop;

  // auth_pin on first waiter
  if (waiting_for_commit.empty())
    auth_pin(this);
  waiting_for_commit[want].push_back(c);
  
  // ok.
  _commit(want, op_prio);
}

class C_IO_Dir_Committed : public CDirIOContext {
  version_t version;
public:
  C_IO_Dir_Committed(CDir *d, version_t v) : CDirIOContext(d), version(v) { }
  void finish(int r) override {
    dir->_committed(r, version);
  }
};

/**
 * Flush out the modified dentries in this dir. Keep the bufferlist
 * below max_write_size;
 */
void CDir::_omap_commit(int op_prio)
{
  dout(10) << "_omap_commit" << dendl;

  unsigned max_write_size = cache->max_dir_commit_size;
  unsigned write_size = 0;

  if (op_prio < 0)
    op_prio = CEPH_MSG_PRIO_DEFAULT;

  // snap purge?
  const set<snapid_t> *snaps = NULL;
  SnapRealm *realm = inode->find_snaprealm();
  if (!realm->have_past_parents_open()) {
    dout(10) << " no snap purge, one or more past parents NOT open" << dendl;
  } else if (fnode.snap_purged_thru < realm->get_last_destroyed()) {
    snaps = &realm->get_snaps();
    dout(10) << " snap_purged_thru " << fnode.snap_purged_thru
	     << " < " << realm->get_last_destroyed()
	     << ", snap purge based on " << *snaps << dendl;
    // fnode.snap_purged_thru = realm->get_last_destroyed();
  }

  set<string> to_remove;
  map<string, bufferlist> to_set;

  C_GatherBuilder gather(g_ceph_context,
			 new C_OnFinisher(new C_IO_Dir_Committed(this,
								 get_version()),
					  cache->mds->finisher));

  SnapContext snapc;
  object_t oid = get_ondisk_object();
  object_locator_t oloc(cache->mds->mdsmap->get_metadata_pool());

  if (!stale_items.empty()) {
    for (const auto &p : stale_items) {
      to_remove.insert(std::string(boost::string_view(p)));
      write_size += p.length();
    }
    stale_items.clear();
  }

  auto write_one = [&](CDentry *dn) {
    string key;
    dn->key().encode(key);

    if (dn->last != CEPH_NOSNAP &&
	snaps && try_trim_snap_dentry(dn, *snaps)) {
      dout(10) << " rm " << key << dendl;
      write_size += key.length();
      to_remove.insert(key);
      return;
    }

    if (dn->get_linkage()->is_null()) {
      dout(10) << " rm " << dn->get_name() << " " << *dn << dendl;
      write_size += key.length();
      to_remove.insert(key);
    } else {
      dout(10) << " set " << dn->get_name() << " " << *dn << dendl;
      bufferlist dnbl;
      _encode_dentry(dn, dnbl, snaps);
      write_size += key.length() + dnbl.length();
      to_set[key].swap(dnbl);
    }

    if (write_size >= max_write_size) {
      ObjectOperation op;
      op.priority = op_prio;

      // don't create new dirfrag blindly
      if (!is_new() && !state_test(CDir::STATE_FRAGMENTING))
	op.stat(NULL, (ceph::real_time*) NULL, NULL);

      if (!to_set.empty())
	op.omap_set(to_set);
      if (!to_remove.empty())
	op.omap_rm_keys(to_remove);

      cache->mds->objecter->mutate(oid, oloc, op, snapc,
				   ceph::real_clock::now(),
				   0, gather.new_sub());

      write_size = 0;
      to_set.clear();
      to_remove.clear();
    }
  };

  if (state_test(CDir::STATE_FRAGMENTING)) {
    for (auto p = items.begin(); p != items.end(); ) {
      CDentry *dn = p->second;
      ++p;
      if (!dn->is_dirty() && dn->get_linkage()->is_null())
	continue;
      write_one(dn);
    }
  } else {
    for (auto p = dirty_dentries.begin(); !p.end(); ) {
      CDentry *dn = *p;
      ++p;
      write_one(dn);
    }
  }

  ObjectOperation op;
  op.priority = op_prio;

  // don't create new dirfrag blindly
  if (!is_new() && !state_test(CDir::STATE_FRAGMENTING))
    op.stat(NULL, (ceph::real_time*)NULL, NULL);

  /*
   * save the header at the last moment.. If we were to send it off before other
   * updates, but die before sending them all, we'd think that the on-disk state
   * was fully committed even though it wasn't! However, since the messages are
   * strictly ordered between the MDS and the OSD, and since messages to a given
   * PG are strictly ordered, if we simply send the message containing the header
   * off last, we cannot get our header into an incorrect state.
   */
  bufferlist header;
  ::encode(fnode, header);
  op.omap_set_header(header);

  if (!to_set.empty())
    op.omap_set(to_set);
  if (!to_remove.empty())
    op.omap_rm_keys(to_remove);

  cache->mds->objecter->mutate(oid, oloc, op, snapc,
			       ceph::real_clock::now(),
			       0, gather.new_sub());

  gather.activate();
}

void CDir::_encode_dentry(CDentry *dn, bufferlist& bl,
			  const set<snapid_t> *snaps)
{
  // clear dentry NEW flag, if any.  we can no longer silently drop it.
  dn->clear_new();

  ::encode(dn->first, bl);

  // primary or remote?
  if (dn->linkage.is_remote()) {
    inodeno_t ino = dn->linkage.get_remote_ino();
    unsigned char d_type = dn->linkage.get_remote_d_type();
    dout(14) << " pos " << bl.length() << " dn '" << dn->get_name() << "' remote ino " << ino << dendl;
    
    // marker, name, ino
    bl.append('L');         // remote link
    ::encode(ino, bl);
    ::encode(d_type, bl);
  } else if (dn->linkage.is_primary()) {
    // primary link
    CInode *in = dn->linkage.get_inode();
    assert(in);
    
    dout(14) << " pos " << bl.length() << " dn '" << dn->get_name() << "' inode " << *in << dendl;
    
    // marker, name, inode, [symlink string]
    bl.append('I');         // inode

    if (in->is_multiversion()) {
      if (!in->snaprealm) {
	if (snaps)
	  in->purge_stale_snap_data(*snaps);
      } else if (in->snaprealm->have_past_parents_open()) {
	in->purge_stale_snap_data(in->snaprealm->get_snaps());
      }
    }

    bufferlist snap_blob;
    in->encode_snap_blob(snap_blob);
    in->encode_bare(bl, cache->mds->mdsmap->get_up_features(), &snap_blob);
  } else {
    assert(!dn->linkage.is_null());
  }
}

void CDir::_commit(version_t want, int op_prio)
{
  dout(10) << "_commit want " << want << " on " << *this << dendl;

  // we can't commit things in the future.
  // (even the projected future.)
  assert(want <= get_version() || get_version() == 0);

  // check pre+postconditions.
  assert(is_auth());

  // already committed?
  if (committed_version >= want) {
    dout(10) << "already committed " << committed_version << " >= " << want << dendl;
    return;
  }
  // already committing >= want?
  if (committing_version >= want) {
    dout(10) << "already committing " << committing_version << " >= " << want << dendl;
    assert(state_test(STATE_COMMITTING));
    return;
  }

  // alrady committed an older version?
  if (committing_version > committed_version) {
    dout(10) << "already committing older " << committing_version << ", waiting for that to finish" << dendl;
    return;
  }
  
  // commit.
  committing_version = get_version();

  // mark committing (if not already)
  if (!state_test(STATE_COMMITTING)) {
    dout(10) << "marking committing" << dendl;
    state_set(STATE_COMMITTING);
  }
  
  if (cache->mds->logger) cache->mds->logger->inc(l_mds_dir_commit);

  _omap_commit(op_prio);
}


/**
 * _committed
 *
 * @param v version i just committed
 */
void CDir::_committed(int r, version_t v)
{
  if (r < 0) {
    // the directory could be partly purged during MDS failover
    if (r == -ENOENT && committed_version == 0 &&
	!inode->is_base() && get_parent_dir()->inode->is_stray()) {
      r = 0;
      if (inode->snaprealm)
	inode->state_set(CInode::STATE_MISSINGOBJS);
    }
    if (r < 0) {
      dout(1) << "commit error " << r << " v " << v << dendl;
      cache->mds->clog->error() << "failed to commit dir " << dirfrag() << " object,"
				<< " errno " << r;
      cache->mds->handle_write_error(r);
      return;
    }
  }

  dout(10) << "_committed v " << v << " on " << *this << dendl;
  assert(is_auth());

  bool stray = inode->is_stray();

  // take note.
  assert(v > committed_version);
  assert(v <= committing_version);
  committed_version = v;

  // _all_ commits done?
  if (committing_version == committed_version) 
    state_clear(CDir::STATE_COMMITTING);

  // _any_ commit, even if we've been redirtied, means we're no longer new.
  item_new.remove_myself();
  
  // dir clean?
  if (committed_version == get_version()) 
    mark_clean();

  // dentries clean?
  for (auto p = dirty_dentries.begin(); !p.end(); ) {
    CDentry *dn = *p;
    ++p;
    
    // inode?
    if (dn->linkage.is_primary()) {
      CInode *in = dn->linkage.get_inode();
      assert(in);
      assert(in->is_auth());
      
      if (committed_version >= in->get_version()) {
	if (in->is_dirty()) {
	  dout(15) << " dir " << committed_version << " >= inode " << in->get_version() << " now clean " << *in << dendl;
	  in->mark_clean();
	}
      } else {
	dout(15) << " dir " << committed_version << " < inode " << in->get_version() << " still dirty " << *in << dendl;
	assert(in->is_dirty() || in->last < CEPH_NOSNAP);  // special case for cow snap items (not predirtied)
      }
    }

    // dentry
    if (committed_version >= dn->get_version()) {
      dout(15) << " dir " << committed_version << " >= dn " << dn->get_version() << " now clean " << *dn << dendl;
      dn->mark_clean();

      // drop clean null stray dentries immediately
      if (stray &&
	  dn->get_num_ref() == 0 &&
	  !dn->is_projected() &&
	  dn->get_linkage()->is_null())
	remove_dentry(dn);
    } else {
      dout(15) << " dir " << committed_version << " < dn " << dn->get_version() << " still dirty " << *dn << dendl;
      assert(dn->is_dirty());
    }
  }

  // finishers?
  bool were_waiters = !waiting_for_commit.empty();
  
  auto it = waiting_for_commit.begin();
  while (it != waiting_for_commit.end()) {
    auto _it = it;
    ++_it;
    if (it->first > committed_version) {
      dout(10) << " there are waiters for " << it->first << ", committing again" << dendl;
      _commit(it->first, -1);
      break;
    }
    std::list<MDSInternalContextBase*> t;
    for (const auto &waiter : it->second)
      t.push_back(waiter);
    cache->mds->queue_waiters(t);
    waiting_for_commit.erase(it);
    it = _it;
  } 

  // try drop dentries in this dirfrag if it's about to be purged
  if (!inode->is_base() && get_parent_dir()->inode->is_stray() &&
      inode->snaprealm)
    cache->maybe_eval_stray(inode, true);

  // unpin if we kicked the last waiter.
  if (were_waiters &&
      waiting_for_commit.empty())
    auth_unpin(this);
}




// IMPORT/EXPORT

void CDir::encode_export(bufferlist& bl)
{
  assert(!is_projected());
  ::encode(first, bl);
  ::encode(fnode, bl);
  ::encode(dirty_old_rstat, bl);
  ::encode(committed_version, bl);

  ::encode(state, bl);
  ::encode(dir_rep, bl);

  ::encode(pop_me, bl);
  ::encode(pop_auth_subtree, bl);

  ::encode(dir_rep_by, bl);  
  ::encode(get_replicas(), bl);

  get(PIN_TEMPEXPORTING);
}

void CDir::finish_export(utime_t now)
{
  state &= MASK_STATE_EXPORT_KEPT;
  pop_auth_subtree_nested.sub(now, cache->decayrate, pop_auth_subtree);
  pop_me.zero(now);
  pop_auth_subtree.zero(now);
  put(PIN_TEMPEXPORTING);
  dirty_old_rstat.clear();
}

void CDir::decode_import(bufferlist::iterator& blp, utime_t now, LogSegment *ls)
{
  ::decode(first, blp);
  ::decode(fnode, blp);
  ::decode(dirty_old_rstat, blp);
  projected_version = fnode.version;
  ::decode(committed_version, blp);
  committing_version = committed_version;

  unsigned s;
  ::decode(s, blp);
  state &= MASK_STATE_IMPORT_KEPT;
  state_set(STATE_AUTH | (s & MASK_STATE_EXPORTED));

  if (is_dirty()) {
    get(PIN_DIRTY);
    _mark_dirty(ls);
  }

  ::decode(dir_rep, blp);

  ::decode(pop_me, now, blp);
  ::decode(pop_auth_subtree, now, blp);
  pop_auth_subtree_nested.add(now, cache->decayrate, pop_auth_subtree);

  ::decode(dir_rep_by, blp);
  ::decode(get_replicas(), blp);
  if (is_replicated()) get(PIN_REPLICATED);

  replica_nonce = 0;  // no longer defined

  // did we import some dirty scatterlock data?
  if (dirty_old_rstat.size() ||
      !(fnode.rstat == fnode.accounted_rstat)) {
    cache->mds->locker->mark_updated_scatterlock(&inode->nestlock);
    ls->dirty_dirfrag_nest.push_back(&inode->item_dirty_dirfrag_nest);
  }
  if (!(fnode.fragstat == fnode.accounted_fragstat)) {
    cache->mds->locker->mark_updated_scatterlock(&inode->filelock);
    ls->dirty_dirfrag_dir.push_back(&inode->item_dirty_dirfrag_dir);
  }
  if (is_dirty_dft()) {
    if (inode->dirfragtreelock.get_state() != LOCK_MIX &&
	inode->dirfragtreelock.is_stable()) {
      // clear stale dirtydft
      state_clear(STATE_DIRTYDFT);
    } else {
      cache->mds->locker->mark_updated_scatterlock(&inode->dirfragtreelock);
      ls->dirty_dirfrag_dirfragtree.push_back(&inode->item_dirty_dirfrag_dirfragtree);
    }
  }
}




/********************************
 * AUTHORITY
 */

/*
 * if dir_auth.first == parent, auth is same as inode.
 * unless .second != unknown, in which case that sticks.
 */
mds_authority_t CDir::authority() const
{
  if (is_subtree_root()) 
    return dir_auth;
  else
    return inode->authority();
}

/** is_subtree_root()
 * true if this is an auth delegation point.  
 * that is, dir_auth != default (parent,unknown)
 *
 * some key observations:
 *  if i am auth:
 *    - any region bound will be an export, or frozen.
 *
 * note that this DOES heed dir_auth.pending
 */
/*
bool CDir::is_subtree_root()
{
  if (dir_auth == CDIR_AUTH_DEFAULT) {
    //dout(10) << "is_subtree_root false " << dir_auth << " != " << CDIR_AUTH_DEFAULT
    //<< " on " << ino() << dendl;
    return false;
  } else {
    //dout(10) << "is_subtree_root true " << dir_auth << " != " << CDIR_AUTH_DEFAULT
    //<< " on " << ino() << dendl;
    return true;
  }
}
*/

/** contains(x)
 * true if we are x, or an ancestor of x
 */
bool CDir::contains(CDir *x)
{
  while (1) {
    if (x == this)
      return true;
    x = x->get_inode()->get_projected_parent_dir();
    if (x == 0)
      return false;    
  }
}



/** set_dir_auth
 */
void CDir::set_dir_auth(mds_authority_t a)
{ 
  dout(10) << "setting dir_auth=" << a
	   << " from " << dir_auth
	   << " on " << *this << dendl;
  
  bool was_subtree = is_subtree_root();
  bool was_ambiguous = dir_auth.second >= 0;

  // set it.
  dir_auth = a;

  // new subtree root?
  if (!was_subtree && is_subtree_root()) {
    dout(10) << " new subtree root, adjusting auth_pins" << dendl;
    
    // adjust nested auth pins
    if (get_cum_auth_pins())
      inode->adjust_nested_auth_pins(-1, NULL);
    
    // unpin parent of frozen dir/tree?
    if (inode->is_auth()) {
      assert(!is_frozen_tree_root());
      if (is_frozen_dir())
	inode->auth_unpin(this);
    }
  } 
  if (was_subtree && !is_subtree_root()) {
    dout(10) << " old subtree root, adjusting auth_pins" << dendl;
    
    // adjust nested auth pins
    if (get_cum_auth_pins())
      inode->adjust_nested_auth_pins(1, NULL);

    // pin parent of frozen dir/tree?
    if (inode->is_auth()) {
      assert(!is_frozen_tree_root());
      if (is_frozen_dir())
	inode->auth_pin(this);
    }
  }

  // newly single auth?
  if (was_ambiguous && dir_auth.second == CDIR_AUTH_UNKNOWN) {
    list<MDSInternalContextBase*> ls;
    take_waiting(WAIT_SINGLEAUTH, ls);
    cache->mds->queue_waiters(ls);
  }
}


/*****************************************
 * AUTH PINS and FREEZING
 *
 * the basic plan is that auth_pins only exist in auth regions, and they
 * prevent a freeze (and subsequent auth change).  
 *
 * however, we also need to prevent a parent from freezing if a child is frozen.
 * for that reason, the parent inode of a frozen directory is auth_pinned.
 *
 * the oddity is when the frozen directory is a subtree root.  if that's the case,
 * the parent inode isn't frozen.  which means that when subtree authority is adjusted
 * at the bounds, inodes for any frozen bound directories need to get auth_pins at that
 * time.
 *
 */

void CDir::auth_pin(void *by) 
{
  if (auth_pins == 0)
    get(PIN_AUTHPIN);
  auth_pins++;

#ifdef MDS_AUTHPIN_SET
  auth_pin_set.insert(by);
#endif

  dout(10) << "auth_pin by " << by
	   << " on " << *this
	   << " count now " << auth_pins << " + " << nested_auth_pins << dendl;

  // nest pins?
  if (!is_subtree_root() &&
      get_cum_auth_pins() == 1)
    inode->adjust_nested_auth_pins(1, by);
}

void CDir::auth_unpin(void *by) 
{
  auth_pins--;

#ifdef MDS_AUTHPIN_SET
  assert(auth_pin_set.count(by));
  auth_pin_set.erase(auth_pin_set.find(by));
#endif
  if (auth_pins == 0)
    put(PIN_AUTHPIN);

  dout(10) << "auth_unpin by " << by
	   << " on " << *this
	   << " count now " << auth_pins << " + " << nested_auth_pins << dendl;
  assert(auth_pins >= 0);
  
  int newcum = get_cum_auth_pins();

  maybe_finish_freeze();  // pending freeze?
  
  // nest?
  if (!is_subtree_root() &&
      newcum == 0)
    inode->adjust_nested_auth_pins(-1, by);
}

void CDir::adjust_nested_auth_pins(int inc, int dirinc, void *by)
{
  assert(inc);
  nested_auth_pins += inc;
  dir_auth_pins += dirinc;
  
  dout(15) << "adjust_nested_auth_pins " << inc << "/" << dirinc << " on " << *this
	   << " by " << by << " count now "
	   << auth_pins << " + " << nested_auth_pins << dendl;
  assert(nested_auth_pins >= 0);
  assert(dir_auth_pins >= 0);

  int newcum = get_cum_auth_pins();

  maybe_finish_freeze();  // pending freeze?
  
  // nest?
  if (!is_subtree_root()) {
    if (newcum == 0)
      inode->adjust_nested_auth_pins(-1, by);
    else if (newcum == inc)      
      inode->adjust_nested_auth_pins(1, by);
  }
}

#ifdef MDS_VERIFY_FRAGSTAT
void CDir::verify_fragstat()
{
  assert(is_complete());
  if (inode->is_stray())
    return;

  frag_info_t c;
  memset(&c, 0, sizeof(c));

  for (auto it = items.begin();
       it != items.end();
       ++it) {
    CDentry *dn = it->second;
    if (dn->is_null())
      continue;
    
    dout(10) << " " << *dn << dendl;
    if (dn->is_primary())
      dout(10) << "     " << *dn->inode << dendl;

    if (dn->is_primary()) {
      if (dn->inode->is_dir())
	c.nsubdirs++;
      else
	c.nfiles++;
    }
    if (dn->is_remote()) {
      if (dn->get_remote_d_type() == DT_DIR)
	c.nsubdirs++;
      else
	c.nfiles++;
    }
  }

  if (c.nsubdirs != fnode.fragstat.nsubdirs ||
      c.nfiles != fnode.fragstat.nfiles) {
    dout(0) << "verify_fragstat failed " << fnode.fragstat << " on " << *this << dendl;
    dout(0) << "               i count " << c << dendl;
    ceph_abort();
  } else {
    dout(0) << "verify_fragstat ok " << fnode.fragstat << " on " << *this << dendl;
  }
}
#endif

/*****************************************************************************
 * FREEZING
 */

// FREEZE TREE

bool CDir::freeze_tree()
{
  assert(!is_frozen());
  assert(!is_freezing());

  auth_pin(this);
  if (is_freezeable(true)) {
    _freeze_tree();
    auth_unpin(this);
    return true;
  } else {
    state_set(STATE_FREEZINGTREE);
    ++num_freezing_trees;
    dout(10) << "freeze_tree waiting " << *this << dendl;
    return false;
  }
}

void CDir::_freeze_tree()
{
  dout(10) << "_freeze_tree " << *this << dendl;
  assert(is_freezeable(true));

  // twiddle state
  if (state_test(STATE_FREEZINGTREE)) {
    state_clear(STATE_FREEZINGTREE);   // actually, this may get set again by next context?
    --num_freezing_trees;
  }

  if (is_auth()) {
    mds_authority_t auth;
    bool was_subtree = is_subtree_root();
    if (was_subtree) {
      auth = get_dir_auth();
    } else {
      // temporarily prevent parent subtree from becoming frozen.
      inode->auth_pin(this);
      // create new subtree
      auth = authority();
    }

    assert(auth.first >= 0);
    assert(auth.second == CDIR_AUTH_UNKNOWN);
    auth.second = auth.first;
    inode->mdcache->adjust_subtree_auth(this, auth);
    if (!was_subtree)
      inode->auth_unpin(this);
  }

  state_set(STATE_FROZENTREE);
  ++num_frozen_trees;
  get(PIN_FROZEN);
}

void CDir::unfreeze_tree()
{
  dout(10) << "unfreeze_tree " << *this << dendl;

  if (state_test(STATE_FROZENTREE)) {
    // frozen.  unfreeze.
    state_clear(STATE_FROZENTREE);
    --num_frozen_trees;

    put(PIN_FROZEN);

    if (is_auth()) {
      // must be subtree
      assert(is_subtree_root());
      // for debug purpose, caller should ensure 'dir_auth.second == dir_auth.first'
      mds_authority_t auth = get_dir_auth();
      assert(auth.first >= 0);
      assert(auth.second == auth.first);
      auth.second = CDIR_AUTH_UNKNOWN;
      inode->mdcache->adjust_subtree_auth(this, auth);
    }

    // waiters?
    finish_waiting(WAIT_UNFREEZE);
  } else {
    finish_waiting(WAIT_FROZEN, -1);

    // freezing.  stop it.
    assert(state_test(STATE_FREEZINGTREE));
    state_clear(STATE_FREEZINGTREE);
    --num_freezing_trees;
    auth_unpin(this);
    
    finish_waiting(WAIT_UNFREEZE);
  }
}

bool CDir::is_freezing_tree() const
{
  if (num_freezing_trees == 0)
    return false;
  const CDir *dir = this;
  while (1) {
    if (dir->is_freezing_tree_root()) return true;
    if (dir->is_subtree_root()) return false;
    if (dir->inode->parent)
      dir = dir->inode->parent->dir;
    else
      return false; // root on replica
  }
}

bool CDir::is_frozen_tree() const
{
  if (num_frozen_trees == 0)
    return false;
  const CDir *dir = this;
  while (1) {
    if (dir->is_frozen_tree_root()) return true;
    if (dir->is_subtree_root()) return false;
    if (dir->inode->parent)
      dir = dir->inode->parent->dir;
    else
      return false;  // root on replica
  }
}

CDir *CDir::get_frozen_tree_root() 
{
  assert(is_frozen());
  CDir *dir = this;
  while (1) {
    if (dir->is_frozen_tree_root()) 
      return dir;
    if (dir->inode->parent)
      dir = dir->inode->parent->dir;
    else
      ceph_abort();
  }
}

class C_Dir_AuthUnpin : public CDirContext {
  public:
  explicit C_Dir_AuthUnpin(CDir *d) : CDirContext(d) {}
  void finish(int r) override {
    dir->auth_unpin(dir->get_inode());
  }
};

void CDir::maybe_finish_freeze()
{
  if (auth_pins != 1 || dir_auth_pins != 0)
    return;

  // we can freeze the _dir_ even with nested pins...
  if (state_test(STATE_FREEZINGDIR)) {
    _freeze_dir();
    auth_unpin(this);
    finish_waiting(WAIT_FROZEN);
  }

  if (nested_auth_pins != 0)
    return;

  if (state_test(STATE_FREEZINGTREE)) {
    if (!is_subtree_root() && inode->is_frozen()) {
      dout(10) << "maybe_finish_freeze !subtree root and frozen inode, waiting for unfreeze on " << inode << dendl;
      // retake an auth_pin...
      auth_pin(inode);
      // and release it when the parent inode unfreezes
      inode->add_waiter(WAIT_UNFREEZE, new C_Dir_AuthUnpin(this));
      return;
    }

    _freeze_tree();
    auth_unpin(this);
    finish_waiting(WAIT_FROZEN);
  }
}



// FREEZE DIR

bool CDir::freeze_dir()
{
  assert(!is_frozen());
  assert(!is_freezing());
  
  auth_pin(this);
  if (is_freezeable_dir(true)) {
    _freeze_dir();
    auth_unpin(this);
    return true;
  } else {
    state_set(STATE_FREEZINGDIR);
    dout(10) << "freeze_dir + wait " << *this << dendl;
    return false;
  } 
}

void CDir::_freeze_dir()
{
  dout(10) << "_freeze_dir " << *this << dendl;
  //assert(is_freezeable_dir(true));
  // not always true during split because the original fragment may have frozen a while
  // ago and we're just now getting around to breaking it up.

  state_clear(STATE_FREEZINGDIR);
  state_set(STATE_FROZENDIR);
  get(PIN_FROZEN);

  if (is_auth() && !is_subtree_root())
    inode->auth_pin(this);  // auth_pin for duration of freeze
}


void CDir::unfreeze_dir()
{
  dout(10) << "unfreeze_dir " << *this << dendl;

  if (state_test(STATE_FROZENDIR)) {
    state_clear(STATE_FROZENDIR);
    put(PIN_FROZEN);

    // unpin  (may => FREEZEABLE)   FIXME: is this order good?
    if (is_auth() && !is_subtree_root())
      inode->auth_unpin(this);

    finish_waiting(WAIT_UNFREEZE);
  } else {
    finish_waiting(WAIT_FROZEN, -1);

    // still freezing. stop.
    assert(state_test(STATE_FREEZINGDIR));
    state_clear(STATE_FREEZINGDIR);
    auth_unpin(this);
    
    finish_waiting(WAIT_UNFREEZE);
  }
}

/**
 * Slightly less complete than operator<<, because this is intended
 * for identifying a directory and its state rather than for dumping
 * debug output.
 */
void CDir::dump(Formatter *f) const
{
  assert(f != NULL);

  f->dump_stream("path") << get_path();

  f->dump_stream("dirfrag") << dirfrag();
  f->dump_int("snapid_first", first);

  f->dump_stream("projected_version") << get_projected_version();
  f->dump_stream("version") << get_version();
  f->dump_stream("committing_version") << get_committing_version();
  f->dump_stream("committed_version") << get_committed_version();

  f->dump_bool("is_rep", is_rep());

  if (get_dir_auth() != CDIR_AUTH_DEFAULT) {
    if (get_dir_auth().second == CDIR_AUTH_UNKNOWN) {
      f->dump_stream("dir_auth") << get_dir_auth().first;
    } else {
      f->dump_stream("dir_auth") << get_dir_auth();
    }
  } else {
    f->dump_string("dir_auth", "");
  }

  f->open_array_section("states");
  MDSCacheObject::dump_states(f);
  if (state_test(CDir::STATE_COMPLETE)) f->dump_string("state", "complete");
  if (state_test(CDir::STATE_FREEZINGTREE)) f->dump_string("state", "freezingtree");
  if (state_test(CDir::STATE_FROZENTREE)) f->dump_string("state", "frozentree");
  if (state_test(CDir::STATE_FROZENDIR)) f->dump_string("state", "frozendir");
  if (state_test(CDir::STATE_FREEZINGDIR)) f->dump_string("state", "freezingdir");
  if (state_test(CDir::STATE_EXPORTBOUND)) f->dump_string("state", "exportbound");
  if (state_test(CDir::STATE_IMPORTBOUND)) f->dump_string("state", "importbound");
  if (state_test(CDir::STATE_BADFRAG)) f->dump_string("state", "badfrag");
  f->close_section();

  MDSCacheObject::dump(f);
}

/****** Scrub Stuff *******/

void CDir::scrub_info_create() const
{
  assert(!scrub_infop);

  // break out of const-land to set up implicit initial state
  CDir *me = const_cast<CDir*>(this);
  fnode_t *fn = me->get_projected_fnode();

  std::unique_ptr<scrub_info_t> si(new scrub_info_t());

  si->last_recursive.version = si->recursive_start.version =
      fn->recursive_scrub_version;
  si->last_recursive.time = si->recursive_start.time =
      fn->recursive_scrub_stamp;

  si->last_local.version = fn->localized_scrub_version;
  si->last_local.time = fn->localized_scrub_stamp;

  me->scrub_infop.swap(si);
}

void CDir::scrub_initialize(const ScrubHeaderRefConst& header)
{
  dout(20) << __func__ << dendl;
  assert(is_complete());
  assert(header != nullptr);

  // FIXME: weird implicit construction, is someone else meant
  // to be calling scrub_info_create first?
  scrub_info();
  assert(scrub_infop && !scrub_infop->directory_scrubbing);

  scrub_infop->recursive_start.version = get_projected_version();
  scrub_infop->recursive_start.time = ceph_clock_now();

  scrub_infop->directories_to_scrub.clear();
  scrub_infop->directories_scrubbing.clear();
  scrub_infop->directories_scrubbed.clear();
  scrub_infop->others_to_scrub.clear();
  scrub_infop->others_scrubbing.clear();
  scrub_infop->others_scrubbed.clear();

  for (auto i = items.begin();
      i != items.end();
      ++i) {
    // TODO: handle snapshot scrubbing
    if (i->first.snapid != CEPH_NOSNAP)
      continue;

    CDentry::linkage_t *dnl = i->second->get_projected_linkage();
    if (dnl->is_primary()) {
      if (dnl->get_inode()->is_dir())
	scrub_infop->directories_to_scrub.insert(i->first);
      else
	scrub_infop->others_to_scrub.insert(i->first);
    } else if (dnl->is_remote()) {
      // TODO: check remote linkage
    }
  }
  scrub_infop->directory_scrubbing = true;
  scrub_infop->header = header;
}

void CDir::scrub_finished()
{
  dout(20) << __func__ << dendl;
  assert(scrub_infop && scrub_infop->directory_scrubbing);

  assert(scrub_infop->directories_to_scrub.empty());
  assert(scrub_infop->directories_scrubbing.empty());
  scrub_infop->directories_scrubbed.clear();
  assert(scrub_infop->others_to_scrub.empty());
  assert(scrub_infop->others_scrubbing.empty());
  scrub_infop->others_scrubbed.clear();
  scrub_infop->directory_scrubbing = false;

  scrub_infop->last_recursive = scrub_infop->recursive_start;
  scrub_infop->last_scrub_dirty = true;
}

int CDir::_next_dentry_on_set(dentry_key_set &dns, bool missing_okay,
                              MDSInternalContext *cb, CDentry **dnout)
{
  dentry_key_t dnkey;
  CDentry *dn;

  while (!dns.empty()) {
    set<dentry_key_t>::iterator front = dns.begin();
    dnkey = *front;
    dn = lookup(dnkey.name);
    if (!dn) {
      if (!is_complete() &&
          (!has_bloom() || is_in_bloom(dnkey.name))) {
        // need to re-read this dirfrag
        fetch(cb);
        return EAGAIN;
      }
      // okay, we lost it
      if (missing_okay) {
	dout(15) << " we no longer have directory dentry "
		 << dnkey.name << ", assuming it got renamed" << dendl;
	dns.erase(dnkey);
	continue;
      } else {
	dout(5) << " we lost dentry " << dnkey.name
		<< ", bailing out because that's impossible!" << dendl;
	ceph_abort();
      }
    }
    // okay, we got a  dentry
    dns.erase(dnkey);

    if (dn->get_projected_version() < scrub_infop->last_recursive.version &&
	!(scrub_infop->header->get_force())) {
      dout(15) << " skip dentry " << dnkey.name
	       << ", no change since last scrub" << dendl;
      continue;
    }

    if (!dn->get_linkage()->is_primary()) {
      dout(15) << " skip dentry " << dnkey.name
	       << ", no longer primary" << dendl;
      continue;
    }

    *dnout = dn;
    return 0;
  }
  *dnout = NULL;
  return ENOENT;
}

int CDir::scrub_dentry_next(MDSInternalContext *cb, CDentry **dnout)
{
  dout(20) << __func__ << dendl;
  assert(scrub_infop && scrub_infop->directory_scrubbing);

  dout(20) << "trying to scrub directories underneath us" << dendl;
  int rval = _next_dentry_on_set(scrub_infop->directories_to_scrub, true,
                                 cb, dnout);
  if (rval == 0) {
    dout(20) << __func__ << " inserted to directories scrubbing: "
      << *dnout << dendl;
    scrub_infop->directories_scrubbing.insert((*dnout)->key());
  } else if (rval == EAGAIN) {
    // we don't need to do anything else
  } else { // we emptied out the directory scrub set
    assert(rval == ENOENT);
    dout(20) << "no directories left, moving on to other kinds of dentries"
             << dendl;
    
    rval = _next_dentry_on_set(scrub_infop->others_to_scrub, false, cb, dnout);
    if (rval == 0) {
      dout(20) << __func__ << " inserted to others scrubbing: "
        << *dnout << dendl;
      scrub_infop->others_scrubbing.insert((*dnout)->key());
    }
  }
  dout(20) << " returning " << rval << " with dn=" << *dnout << dendl;
  return rval;
}

void CDir::scrub_dentries_scrubbing(list<CDentry*> *out_dentries)
{
  dout(20) << __func__ << dendl;
  assert(scrub_infop && scrub_infop->directory_scrubbing);

  for (set<dentry_key_t>::iterator i =
        scrub_infop->directories_scrubbing.begin();
      i != scrub_infop->directories_scrubbing.end();
      ++i) {
    CDentry *d = lookup(i->name, i->snapid);
    assert(d);
    out_dentries->push_back(d);
  }
  for (set<dentry_key_t>::iterator i = scrub_infop->others_scrubbing.begin();
      i != scrub_infop->others_scrubbing.end();
      ++i) {
    CDentry *d = lookup(i->name, i->snapid);
    assert(d);
    out_dentries->push_back(d);
  }
}

void CDir::scrub_dentry_finished(CDentry *dn)
{
  dout(20) << __func__ << " on dn " << *dn << dendl;
  assert(scrub_infop && scrub_infop->directory_scrubbing);
  dentry_key_t dn_key = dn->key();
  if (scrub_infop->directories_scrubbing.erase(dn_key)) {
    scrub_infop->directories_scrubbed.insert(dn_key);
  } else {
    assert(scrub_infop->others_scrubbing.count(dn_key));
    scrub_infop->others_scrubbing.erase(dn_key);
    scrub_infop->others_scrubbed.insert(dn_key);
  }
}

void CDir::scrub_maybe_delete_info()
{
  if (scrub_infop &&
      !scrub_infop->directory_scrubbing &&
      !scrub_infop->need_scrub_local &&
      !scrub_infop->last_scrub_dirty &&
      !scrub_infop->pending_scrub_error &&
      scrub_infop->dirty_scrub_stamps.empty()) {
    scrub_infop.reset();
  }
}

bool CDir::scrub_local()
{
  assert(is_complete());
  bool rval = check_rstats(true);

  scrub_info();
  if (rval) {
    scrub_infop->last_local.time = ceph_clock_now();
    scrub_infop->last_local.version = get_projected_version();
    scrub_infop->pending_scrub_error = false;
    scrub_infop->last_scrub_dirty = true;
  } else {
    scrub_infop->pending_scrub_error = true;
    if (scrub_infop->header->get_repair())
      cache->repair_dirfrag_stats(this);
  }
  return rval;
}

std::string CDir::get_path() const
{
  std::string path;
  get_inode()->make_path_string(path, true);
  return path;
}

bool CDir::should_split_fast() const
{
  // Max size a fragment can be before trigger fast splitting
  int fast_limit = g_conf->mds_bal_split_size * g_conf->mds_bal_fragment_fast_factor;

  // Fast path: the sum of accounted size and null dentries does not
  // exceed threshold: we definitely are not over it.
  if (get_frag_size() + get_num_head_null() <= fast_limit) {
    return false;
  }

  // Fast path: the accounted size of the frag exceeds threshold: we
  // definitely are over it
  if (get_frag_size() > fast_limit) {
    return true;
  }

  int64_t effective_size = 0;

  for (const auto &p : items) {
    const CDentry *dn = p.second;
    if (!dn->get_projected_linkage()->is_null()) {
      effective_size++;
    }
  }

  return effective_size > fast_limit;
}

double CDir::get_load(MDBalancer * bal)
{
  _maybe_update_epoch(bal->beat_epoch);
  //return pop_auth_subtree.meta_load(bal->rebalance_time, bal->mds->mdcache->decayrate) + pot_auth.pot_load(bal->beat_epoch);
  string s;
  inode->make_path_string(s);
  vector<string> betastrs;
  pair<double, double> alpha_beta = bal->req_tracer.alpha_beta(s, num_dentries_auth_subtree_nested, betastrs);
  double alpha = alpha_beta.first;
  double beta = alpha_beta.second;
  double pop = pop_auth_subtree.meta_load(bal->rebalance_time, bal->mds->mdcache->decayrate);
  //double pop = pop_auth.pot_load(bal->beat_epoch);
  double pot = pot_auth.pot_load(bal->beat_epoch);
<<<<<<< HEAD
  //dout(0) << "CDir::get_load dir " << *this << " alpha " << alpha << " beta " << beta <<  " pop " << pop << " pot " << pot << dendl;
=======
  dout(7) << "CDir::get_load dir " << *this << " alpha " << alpha << " beta " << beta <<  " pop " << pop << " pot " << pot << dendl;
>>>>>>> 7a54db1f
  if (beta < 0) {
    dout(0) << __func__ << " Illegal beta detected: subtree path=" << s << " size=" << num_dentries_auth_subtree_nested << " betacnt=" << betastrs.size() << dendl;
    dout(0) << __func__ << "  Subtrees:" << dendl;
    for (auto it = items.begin(); it != items.end(); it++) {
      CDentry * de = it->second;
      string curpath;
      de->make_path_string(curpath);
      dout(0) << __func__ << "   " << curpath << dendl;
    }
    dout(0) << __func__ << "  Visits:" << dendl;
    for (string s : betastrs) {
      dout(0) << __func__ << "   " << s << dendl;
    }
  }
<<<<<<< HEAD
  return alpha * pop * 0.1 + beta * pot;
=======
  return alpha * pop + beta * pot;
>>>>>>> 7a54db1f
}

MEMPOOL_DEFINE_OBJECT_FACTORY(CDir, co_dir, mds_co);<|MERGE_RESOLUTION|>--- conflicted
+++ resolved
@@ -3432,11 +3432,7 @@
   double pop = pop_auth_subtree.meta_load(bal->rebalance_time, bal->mds->mdcache->decayrate);
   //double pop = pop_auth.pot_load(bal->beat_epoch);
   double pot = pot_auth.pot_load(bal->beat_epoch);
-<<<<<<< HEAD
-  //dout(0) << "CDir::get_load dir " << *this << " alpha " << alpha << " beta " << beta <<  " pop " << pop << " pot " << pot << dendl;
-=======
   dout(7) << "CDir::get_load dir " << *this << " alpha " << alpha << " beta " << beta <<  " pop " << pop << " pot " << pot << dendl;
->>>>>>> 7a54db1f
   if (beta < 0) {
     dout(0) << __func__ << " Illegal beta detected: subtree path=" << s << " size=" << num_dentries_auth_subtree_nested << " betacnt=" << betastrs.size() << dendl;
     dout(0) << __func__ << "  Subtrees:" << dendl;
@@ -3451,11 +3447,7 @@
       dout(0) << __func__ << "   " << s << dendl;
     }
   }
-<<<<<<< HEAD
   return alpha * pop * 0.1 + beta * pot;
-=======
-  return alpha * pop + beta * pot;
->>>>>>> 7a54db1f
 }
 
 MEMPOOL_DEFINE_OBJECT_FACTORY(CDir, co_dir, mds_co);