--- conflicted
+++ resolved
@@ -4617,12 +4617,8 @@
     in->newoldhit[newold]++;
     //if (!in->is_auth())	break;
   }
-<<<<<<< HEAD
   //dout(0) << "CInode::hit Root old=" << mdcache->get_root()->newoldhit[0] << " new=" << mdcache->get_root()->newoldhit[1] << dendl;
-=======
-  dout(0) << "CInode::hit Root old=" << mdcache->get_root()->newoldhit[0] << " new=" << mdcache->get_root()->newoldhit[1] << dendl;
   return newold;
->>>>>>> 4cbde566
 }
 
 pair<double, double> CInode::alpha_beta(int epoch)
