--- conflicted
+++ resolved
@@ -1,2219 +1,2215 @@
-// -*- mode:C++; tab-width:8; c-basic-offset:2; indent-tabs-mode:t -*-
-// vim: ts=8 sw=2 smarttab
-/*
- * Ceph - scalable distributed file system
- *
- * Copyright (C) 2004-2006 Sage Weil <sage@newdream.net>
- *
- * This is free software; you can redistribute it and/or
- * modify it under the terms of the GNU Lesser General Public
- * License version 2.1, as published by the Free Software
- * Foundation.  See file COPYING.
- *
- */
-
-#include "include/compat.h"
-#include "mdstypes.h"
-
-#include "MDBalancer.h"
-#include "MDSRank.h"
-#include "mon/MonClient.h"
-#include "MDSMap.h"
-#include "CInode.h"
-#include "CDir.h"
-#include "MDCache.h"
-#include "Migrator.h"
-#include "Mantle.h"
-#include "Server.h"
-
-#include "include/Context.h"
-#include "msg/Messenger.h"
-#include "messages/MHeartbeat.h"
-#include "messages/MIFBeat.h"
-
-#include <fstream>
-#include <iostream>
-#include <vector>
-#include <map>
-#include <functional>
-
-using std::map;
-using std::vector;
-
-#include "common/config.h"
-#include "common/errno.h"
-
-#include "adsl/PathUtil.h"
-
-//#define MDS_MONITOR
-#include <unistd.h>
-#define MDS_COLDFIRST_BALANCER
-
-#define dout_context g_ceph_context
-#define dout_subsys ceph_subsys_mds
-#undef dout_prefix
-#define dout_prefix *_dout << "mds." << mds->get_nodeid() << ".bal "
-#undef dout
-#define dout(lvl) \
-  do {\
-    auto subsys = ceph_subsys_mds;\
-    if ((dout_context)->_conf->subsys.should_gather(ceph_subsys_mds_balancer, lvl)) {\
-      subsys = ceph_subsys_mds_balancer;\
-    }\
-    dout_impl(dout_context, subsys, lvl) dout_prefix
-#undef dendl
-#define dendl dendl_impl; } while (0)
-
-#define COLDSTART_MIGCOUNT 1000
-
-#define MIN_LOAD    50   //  ??
-#define MIN_REEXPORT 5  // will automatically reexport
-#define MIN_OFFLOAD 0.1   // point at which i stop trying, close enough
-
-#define COLDFIRST_DEPTH 2
-#define MAX_EXPORT_SIZE 40
-
-/* This function DOES put the passed message before returning */
-
-#define LUNULE_DEBUG_LEVEL 0
-
-int MDBalancer::proc_message(Message *m)
-{
-  switch (m->get_type()) {
-
-  case MSG_MDS_HEARTBEAT:
-    handle_heartbeat(static_cast<MHeartbeat*>(m));
-    break;
-  case MSG_MDS_IFBEAT:
-    handle_ifbeat(static_cast<MIFBeat*>(m));
-    break;
-    
-  default:
-    derr << " balancer unknown message " << m->get_type() << dendl_impl;
-    assert(0 == "balancer unknown message");
-  }
-
-  return 0;
-}
-
-void MDBalancer::handle_export_pins(void)
-{
-  auto &q = mds->mdcache->export_pin_queue;
-  auto it = q.begin();
-  dout(20) << "export_pin_queue size=" << q.size() << dendl;
-  while (it != q.end()) {
-    auto cur = it++;
-    CInode *in = *cur;
-    assert(in->is_dir());
-    mds_rank_t export_pin = in->get_export_pin(false);
-
-    bool remove = true;
-    list<CDir*> dfls;
-    in->get_dirfrags(dfls);
-    for (auto dir : dfls) {
-      if (!dir->is_auth())
-	continue;
-
-      if (export_pin == MDS_RANK_NONE) {
-	if (dir->state_test(CDir::STATE_AUXSUBTREE)) {
-	  if (dir->is_frozen() || dir->is_freezing()) {
-	    // try again later
-	    remove = false;
-	    continue;
-	  }
-	  dout(10) << " clear auxsubtree on " << *dir << dendl;
-	  dir->state_clear(CDir::STATE_AUXSUBTREE);
-	  mds->mdcache->try_subtree_merge(dir);
-	}
-      } else if (export_pin == mds->get_nodeid()) {
-	if (dir->state_test(CDir::STATE_CREATING) ||
-	    dir->is_frozen() || dir->is_freezing()) {
-	  // try again later
-	  remove = false;
-	  continue;
-	}
-	if (!dir->is_subtree_root()) {
-	  dir->state_set(CDir::STATE_AUXSUBTREE);
-	  mds->mdcache->adjust_subtree_auth(dir, mds->get_nodeid());
-	  dout(10) << " create aux subtree on " << *dir << dendl;
-	} else if (!dir->state_test(CDir::STATE_AUXSUBTREE)) {
-	  dout(10) << " set auxsubtree bit on " << *dir << dendl;
-	  dir->state_set(CDir::STATE_AUXSUBTREE);
-	}
-      } else {
-	mds->mdcache->migrator->export_dir(dir, export_pin);
-	remove = false;
-      }
-    }
-
-    if (remove) {
-      in->state_clear(CInode::STATE_QUEUEDEXPORTPIN);
-      q.erase(cur);
-    }
-  }
-
-  set<CDir *> authsubs;
-  mds->mdcache->get_auth_subtrees(authsubs);
-  for (auto &cd : authsubs) {
-    mds_rank_t export_pin = cd->inode->get_export_pin();
-    dout(10) << "auth tree " << *cd << " export_pin=" << export_pin << dendl;
-    if (export_pin >= 0 && export_pin != mds->get_nodeid()) {
-      dout(10) << "exporting auth subtree " << *cd->inode << " to " << export_pin << dendl;
-      mds->mdcache->migrator->export_dir(cd, export_pin);
-    }
-  }
-}
-
-void MDBalancer::tick()
-{
-  static int num_bal_times = g_conf->mds_bal_max;
-  static utime_t first = ceph_clock_now();
-  utime_t now = ceph_clock_now();
-  utime_t elapsed = now;
-  elapsed -= first;
-
-  if (g_conf->mds_bal_export_pin) {
-    handle_export_pins();
-  }
-
-  // sample?
-  if ((double)now - (double)last_sample > g_conf->mds_bal_sample_interval) {
-    dout(15) << "tick last_sample now " << now << dendl;
-    last_sample = now;
-  }
-
-  // balance?
-  if (last_heartbeat == utime_t())
-    last_heartbeat = now;
-  if (mds->get_nodeid() == 0 &&
-      g_conf->mds_bal_interval > 0 &&
-      (num_bal_times ||
-       (g_conf->mds_bal_max_until >= 0 &&
-	elapsed.sec() > g_conf->mds_bal_max_until)) &&
-      mds->is_active() &&
-      now.sec() - last_heartbeat.sec() >= g_conf->mds_bal_interval) {
-    last_heartbeat = now;
-    send_heartbeat();
-    
-    //MDS0 will not send empty IF
-    //send_ifbeat();
-    
-    num_bal_times--;
-  }
-}
-
-class C_Bal_SendIFbeat : public MDSInternalContext {
-  mds_rank_t target;
-  double if_beate_value;
-  vector<migration_decision_t> my_decision;
-public:
-  explicit C_Bal_SendIFbeat(MDSRank *mds_, mds_rank_t target, double if_beate_value, vector<migration_decision_t> migration_decision) : MDSInternalContext(mds_) 
-  {
-    this->target = target;
-    this->if_beate_value = if_beate_value;
-    this->my_decision.assign(migration_decision.begin(),migration_decision.end());
-  }
-  void finish(int f) override {
-    mds->balancer->send_ifbeat(target,if_beate_value,my_decision);
-  }
-};
-
-class C_Bal_SendHeartbeat : public MDSInternalContext {
-public:
-  explicit C_Bal_SendHeartbeat(MDSRank *mds_) : MDSInternalContext(mds_) { }
-  void finish(int f) override {
-    mds->balancer->send_heartbeat();
-  }
-};
-
-
-double mds_load_t::mds_pop_load()
-{
-  switch(g_conf->mds_bal_mode) {
-  case 0:
-    return
-      .8 * auth.meta_load() +
-      .2 * all.meta_load() +
-      req_rate +
-      10.0 * queue_len;
-
-  case 1:
-    return req_rate + 10.0*queue_len;
-
-  case 2:
-    return cpu_load_avg;
-
-  }
-  ceph_abort();
-  return 0;
-}
-
-double mds_load_t::mds_pot_load(bool auth, int epoch)
-{
-  if (auth) return pot_auth.pot_load(epoch);
-
-  return
-    .8 * pot_auth.pot_load(epoch) +
-    .2 * pot_all.pot_load(epoch);
-}
-
-double mds_load_t::mds_load(double alpha, double beta, int epoch, bool is_auth, MDBalancer * bal)
-{
-  if (is_auth)
-    return alpha * auth.meta_load(bal->rebalance_time, bal->mds->mdcache->decayrate) + beta * pot_auth.pot_load(epoch);
-  else
-    return alpha * mds_pop_load() + beta * mds_pot_load(epoch);
-}
-
-mds_load_t MDBalancer::get_load(utime_t now)
-{
-  mds_load_t load(now);
-
-  if (mds->mdcache->get_root()) {
-    list<CDir*> ls;
-    mds->mdcache->get_root()->get_dirfrags(ls);
-    for (list<CDir*>::iterator p = ls.begin();
-	 p != ls.end();
-	 ++p) {
-      load.auth.add(now, mds->mdcache->decayrate, (*p)->pop_auth_subtree_nested);
-      load.all.add(now, mds->mdcache->decayrate, (*p)->pop_nested);
-      load.pot_auth.add((*p)->pot_auth);
-      load.pot_all.add((*p)->pot_all);
-    }
-  } else {
-    dout(20) << "get_load no root, no load" << dendl;
-  }
-
-  load.req_rate = mds->get_req_rate();
-  load.queue_len = messenger->get_dispatch_queue_len();
-
-  ifstream cpu(PROCPREFIX "/proc/loadavg");
-  if (cpu.is_open())
-    cpu >> load.cpu_load_avg;
-  else
-    derr << "input file " PROCPREFIX "'/proc/loadavg' not found" << dendl_impl;
-  
-  dout(15) << "get_load " << load << dendl;
-  return load;
-}
-
-/*
- * Read synchronously from RADOS using a timeout. We cannot do daemon-local
- * fallbacks (i.e. kick off async read when we are processing the map and
- * check status when we get here) with the way the mds is structured.
- */
-int MDBalancer::localize_balancer()
-{
-  /* reset everything */
-  bool ack = false;
-  int r = 0;
-  bufferlist lua_src;
-  Mutex lock("lock");
-  Cond cond;
-
-  /* we assume that balancer is in the metadata pool */
-  object_t oid = object_t(mds->mdsmap->get_balancer());
-  object_locator_t oloc(mds->mdsmap->get_metadata_pool());
-  ceph_tid_t tid = mds->objecter->read(oid, oloc, 0, 0, CEPH_NOSNAP, &lua_src, 0,
-                                       new C_SafeCond(&lock, &cond, &ack, &r));
-  dout(15) << "launched non-blocking read tid=" << tid
-           << " oid=" << oid << " oloc=" << oloc << dendl;
-
-  /* timeout: if we waste half our time waiting for RADOS, then abort! */
-  double t = ceph_clock_now() + g_conf->mds_bal_interval/2;
-  utime_t timeout;
-  timeout.set_from_double(t);
-  lock.Lock();
-  int ret_t = cond.WaitUntil(lock, timeout);
-  lock.Unlock();
-
-  /* success: store the balancer in memory and set the version. */
-  if (!r) {
-    if (ret_t == ETIMEDOUT) {
-      mds->objecter->op_cancel(tid, -ECANCELED);
-      return -ETIMEDOUT;
-    }
-    bal_code.assign(lua_src.to_str());
-    bal_version.assign(oid.name);
-    dout(10) << "localized balancer, bal_code=" << bal_code << dendl;
-  }
-  return r;
-}
-
-void MDBalancer::send_ifbeat(mds_rank_t target, double if_beate_value, vector<migration_decision_t>& migration_decision){
-  utime_t now = ceph_clock_now();
-  mds_rank_t whoami = mds->get_nodeid();
-  dout(LUNULE_DEBUG_LEVEL) << " MDS_IFBEAT " << __func__ << " (0) Prepare to send ifbeat: " << if_beate_value << " from " << whoami << " to " << target << dendl;
-  if (mds->is_cluster_degraded()) {
-    dout(10) << "send_ifbeat degraded" << dendl;
-    return;
-  }
-
-  if (!mds->mdcache->is_open()) {
-    dout(5) << "not open" << dendl;
-    vector<migration_decision_t> &waited_decision(migration_decision);
-    //vector<migration_decision_t> &waited_decision1 = migration_decision;
-    mds->mdcache->wait_for_open(new C_Bal_SendIFbeat(mds,target,if_beate_value, waited_decision));
-    return;
-  }
-
-  dout(LUNULE_DEBUG_LEVEL) << " MDS_IFBEAT " << __func__ << " (1) OK, could send ifbeat" << dendl;
-  
-  set<mds_rank_t> up;
-  mds->get_mds_map()->get_up_mds_set(up);
-  
-  //myload
-  mds_load_t load = get_load(now);
-  set<mds_rank_t>::iterator target_mds=up.find(target);
-
-  if(target_mds==up.end()){
-  dout(LUNULE_DEBUG_LEVEL) << " MDS_IFBEAT " << __func__ << " (1.1) ERR: Can't find MDS"<< *target_mds << dendl;
-  return;
-  }
-
-  MIFBeat *ifm = new MIFBeat(load, beat_epoch, if_beate_value, migration_decision);
-  messenger->send_message(ifm,
-                            mds->mdsmap->get_inst(*target_mds));
-}
-
-void MDBalancer::send_heartbeat()
-{
-  utime_t now = ceph_clock_now();
-  
-  if (mds->is_cluster_degraded()) {
-    dout(10) << "send_heartbeat degraded" << dendl;
-    return;
-  }
-
-  if (!mds->mdcache->is_open()) {
-    dout(5) << "not open" << dendl;
-    mds->mdcache->wait_for_open(new C_Bal_SendHeartbeat(mds));
-    return;
-  }
-
-  map<mds_rank_t, mds_load_t>::iterator it = mds_load.begin();
-  #ifdef MDS_MONITOR
-  while(it != mds_load.end()){
-    dout(7) << " MDS_MONITOR " << __func__ << " (1) before send hearbeat, retain mds_load <" << it->first << "," << it->second << ">" << dendl;
-    it++; 
-  }
-  #endif
-
-  if (mds->get_nodeid() == 0) {
-    beat_epoch++;
-
-    req_tracer.switch_epoch();
-   
-    mds_load.clear();
-  }
-
-  // my load
-  mds_load_t load = get_load(now);
-  map<mds_rank_t, mds_load_t>::value_type val(mds->get_nodeid(), load);
-  mds_load.insert(val);
-
-  #ifdef MDS_MONITOR
-  dout(7) << " MDS_MONITOR " << __func__ << " (2) count my load, MDS." << mds->get_nodeid() << " Load " << load << dendl;
-  #endif
-
-  // import_map -- how much do i import from whom
-
-  map<mds_rank_t, float> import_map;
-  set<CDir*> authsubs;
-  mds->mdcache->get_auth_subtrees(authsubs);
-  for (set<CDir*>::iterator it = authsubs.begin();
-       it != authsubs.end();
-       ++it) {
-    CDir *im = *it;
-    mds_rank_t from = im->inode->authority().first;
-    if (from == mds->get_nodeid()) continue;
-    if (im->get_inode()->is_stray()) continue;
-    import_map[from] += im->get_load(this);
-  }
-  mds_import_map[ mds->get_nodeid() ] = import_map;
-  #ifdef MDS_MONITOR
-  dout(7) << " MDS_MONITOR " << __func__ << " (3) count imported directory meta_load" << dendl;
-  map<mds_rank_t, float>::iterator it_import = import_map.begin();
-  while(it_import != import_map.end()){
-    dout(7) << " MDS_MONITOR " << __func__ << " (3) from mds " << it_import->first << " meta_load " << it_import->second << dendl;
-    it_import++;
-  }
-  #endif
-
-  // dout(5) << "mds." << mds->get_nodeid() << " epoch " << beat_epoch << " load " << load << dendl;
-  // for (map<mds_rank_t, float>::iterator it = import_map.begin();
-  //      it != import_map.end();
-  //      ++it) {
-  //   dout(5) << "  import_map from " << it->first << " -> " << it->second << dendl;
-  // }
-
-
-  set<mds_rank_t> up;
-  mds->get_mds_map()->get_up_mds_set(up);
-  #ifdef MDS_MONITOR
-  dout(7) << " MDS_MONITOR " << __func__ << " (4) collect up mds" << dendl;
-  set<mds_rank_t>::iterator it_up = up.begin();
-  while( it_up != up.end()){
-    dout(7) << " MDS_MONITOR " << __func__ << " (4) up mds." << *it_up << dendl;
-    it_up++;
-  } 
-  #endif
-  for (set<mds_rank_t>::iterator p = up.begin(); p != up.end(); ++p) {
-    if (*p == mds->get_nodeid())
-      continue;
-    MHeartbeat *hb = new MHeartbeat(load, beat_epoch);
-    hb->get_import_map() = import_map;
-    #ifdef MDS_MONITOR
-    dout(7) << " MDS_MONITOR " << __func__ << " (5) send heartbeat to mds." << *p << dendl;
-    #endif
-    messenger->send_message(hb, mds->mdsmap->get_inst(*p));
-  }
-}
-
-//handle imbalancer factor message
-void MDBalancer::handle_ifbeat(MIFBeat *m){
-  mds_rank_t who = mds_rank_t(m->get_source().num());
-  mds_rank_t whoami = mds->get_nodeid();
-  double simple_migration_amount = 0.1;
-  double simple_if_threshold = g_conf->mds_bal_ifthreshold;
-
-  dout(0) << " MDS_IFBEAT " << __func__ << " (1) get ifbeat " << m->get_beat() << " from " << who << " to " << whoami << " load: " << m->get_load() << " IF: " << m->get_IFvaule() << dendl;
-
-  if (!mds->is_active())
-    goto out;
-
-  if (!mds->mdcache->is_open()) {
-    dout(10) << "opening root on handle_ifbeat" << dendl;
-    mds->mdcache->wait_for_open(new C_MDS_RetryMessage(mds, m));
-    return;
-  }
-
-  if (mds->is_cluster_degraded()) {
-    dout(10) << " degraded, ignoring" << dendl;
-    goto out;
-  }
-
-  if(whoami == 0){
-    // mds0 is responsible for calculating IF
-    if(m->get_beat()!=beat_epoch){
-    dout(0) << " MDS_IFBEAT " << __func__ << " ifbeat with wrong epoch: " << m->get_beat() << " from " << who << " to " << whoami << dendl;
-      return;
-    }else{
-      // set mds_load[who]
-      
-      typedef map<mds_rank_t, mds_load_t> mds_load_map_t;
-      mds_load_map_t::value_type val(who, m->get_load());
-      mds_load.insert(val);
-    }
-
-    if(mds->get_mds_map()->get_num_in_mds()==mds_load.size()){
-      //calculate IF
-      dout(LUNULE_DEBUG_LEVEL) << " MDS_IFBEAT " << __func__ << " (2)  ifbeat: Try to calculate IF " << dendl;
-      unsigned cluster_size = mds->get_mds_map()->get_num_in_mds();
-      
-      
-      //vector < map<string, double> > metrics (cluster_size);
-      vector <double> IOPSvector(cluster_size);
-      vector <double> load_vector(cluster_size);
-      for (mds_rank_t i=mds_rank_t(0);
-       i < mds_rank_t(cluster_size);
-       i++) {
-        map<mds_rank_t, mds_load_t>::iterator it = mds_load.find(i);
-        if(it==mds_load.end()){
-          derr << " cant find target load of MDS." << i << dendl_impl;
-          assert(0 == " cant find target load of MDS.");
-        }
-
-        if(old_req.find(i)!=old_req.end()){
-          IOPSvector[i] = (it->second.req_rate - old_req[i])/g_conf->mds_bal_interval;
-        }else{
-          //MDS just started, so skip this time
-          IOPSvector[i] = 0;
-        }
-        old_req[i] = it->second.req_rate;
-        
-        load_vector[i] = calc_mds_load(it->second, true);
-        //load_vector[i] = it->second.auth.meta_load();
-        /* mds_load_t &load(it->second);
-        no need to get all info?
-        metrics[i] = {{"auth.meta_load", load.auth.meta_load()},
-                      {"all.meta_load", load.all.meta_load()},
-                      {"req_rate", load.req_rate},
-                      {"queue_len", load.queue_len},
-                      {"cpu_load_avg", load.cpu_load_avg}};
-        IOPSvector[i] = load.auth.meta_load();*/
-        }
-
-      //ok I know all IOPS, know get to calculateIF
-      dout(LUNULE_DEBUG_LEVEL) << " MDS_IFBEAT " << __func__ << " (2) get IOPS: " << IOPSvector << " load: "<< load_vector << dendl;
-      
-      double avg_load = std::accumulate(std::begin(load_vector), std::end(load_vector), 0.0)/load_vector.size(); 
-      double avg_IOPS = std::accumulate(std::begin(IOPSvector), std::end(IOPSvector), 0.0)/IOPSvector.size(); 
-      double max_IOPS = *max_element(IOPSvector.begin(), IOPSvector.end());
-      double sum_quadratic = 0.0;
-      unsigned max_exporter_count = 5;
-      double my_if_threshold = simple_if_threshold/min(cluster_size,max_exporter_count);
-      int importer_count = 0;
-
-      mds_rank_t max_pos = mds_rank_t(IOPSvector.begin() - max_element(IOPSvector.begin(), IOPSvector.end()));
-      mds_rank_t min_pos = mds_rank_t(IOPSvector.begin() - min_element(IOPSvector.begin(), IOPSvector.end()));
-      mds_rank_t temp_pos=mds_rank_t(0);
-      vector<imbalance_summary_t> my_imbalance_vector(cluster_size);
-      vector<imbalance_summary_t>::iterator my_if_it = my_imbalance_vector.begin();
-
-
-      std::for_each (std::begin(IOPSvector), std::end(IOPSvector), [&](const double my_IOPS) {  
-        sum_quadratic  += (my_IOPS-avg_IOPS)*(my_IOPS-avg_IOPS);  
-
-        (*my_if_it).my_if = sqrt((my_IOPS-avg_IOPS)*(my_IOPS-avg_IOPS)/(cluster_size-1)) /(sqrt(cluster_size)*avg_IOPS);
-        (*my_if_it).my_urgency = 1/(1+pow(exp(1), 5-10*(my_IOPS/g_conf->mds_bal_presetmax)));
-        (*my_if_it).whoami = temp_pos;
-        if(my_IOPS>avg_IOPS){
-          (*my_if_it).is_bigger = true;
-        }else{
-          (*my_if_it).is_bigger = false;
-          if((*my_if_it).my_if >= my_if_threshold){
-            importer_count++;
-          }
-        }
-        temp_pos++;
-        my_if_it++;
-      });
-      
-      importer_count = max(importer_count, 1);
-      importer_count = min(importer_count, 5);
-
-      //simple_migration_amount = simple_migration_total_amount / importer_count;
-      simple_migration_amount = 0.1;
-
-      double stdev_IOPS = sqrt(sum_quadratic/(IOPSvector.size()-1));
-      double imbalance_degree = 0.0;
-      
-      double urgency = 1/(1+pow(exp(1), 5-10*(max_IOPS/g_conf->mds_bal_presetmax)));
-
-      if(sqrt(IOPSvector.size())*avg_IOPS == 0){
-        imbalance_degree = 0.0;
-      }else{
-        imbalance_degree = stdev_IOPS/(sqrt(IOPSvector.size())*avg_IOPS);
-      }
-
-      double imbalance_factor = imbalance_degree*urgency;
-      
-      //dout(LUNULE_DEBUG_LEVEL) << " MDS_IFBEAT " << __func__ << " (2.1) avg_IOPS: " << avg_IOPS << " max_IOPS: " << max_IOPS << " stdev_IOPS: " << stdev_IOPS << " imbalance_degree: " << imbalance_degree << " presetmax: " << g_conf->mds_bal_presetmax << dendl;
-
-      
-
-      if(imbalance_factor>=simple_if_threshold){
-        dout(0) << " MDS_IFBEAT " << __func__ << " (2.1) imbalance_factor is high enough: " << imbalance_factor << " imbalance_degree: " << imbalance_degree << " urgency: " << urgency << " start to send " << dendl;
-        
-        set<mds_rank_t> up;
-        mds->get_mds_map()->get_up_mds_set(up);
-        for (set<mds_rank_t>::iterator p = up.begin(); p != up.end(); ++p) {
-	  if (*p == 0)continue;
-        dout(LUNULE_DEBUG_LEVEL) << " MDS_IFBEAT " << __func__ << " (2.2.01) I'm: " <<  my_imbalance_vector[*p].whoami << " " <<  my_imbalance_vector[*p].my_if << " " << my_imbalance_vector[*p].is_bigger << dendl;
-          vector<migration_decision_t> mds_decision;
-          //std::sort (my_imbalance_vector.begin(), my_imbalance_vector.end(), sortImporter);
-          if((max_pos == my_imbalance_vector[*p].whoami || my_imbalance_vector[*p].my_if>my_if_threshold) && my_imbalance_vector[*p].is_bigger){
-          int max_importer_count = 0;
-            for (vector<imbalance_summary_t>::iterator my_im_it = my_imbalance_vector.begin();my_im_it!=my_imbalance_vector.end() && (max_importer_count < max_exporter_count);my_im_it++){
-              dout(LUNULE_DEBUG_LEVEL) << " MDS_IFBEAT " << __func__ << " (2.2.011), try match" << *p << ": " << " with " << (*my_im_it).whoami << " " <<  (*my_im_it).my_if << " " << (*my_im_it).is_bigger << dendl;
-            if((*my_im_it).whoami != *p &&(*my_im_it).is_bigger == false && ((*my_im_it).my_if >=my_if_threshold  || (*my_im_it).whoami == min_pos )){
-              migration_decision_t temp_decision = {(*my_im_it).whoami,static_cast<float>(simple_migration_amount*load_vector[*p]),static_cast<float>(simple_migration_amount)};
-              mds_decision.push_back(temp_decision);
-              max_importer_count ++;
-              dout(LUNULE_DEBUG_LEVEL) << " MDS_IFBEAT " << __func__ << " (2.2.1) decision: " << temp_decision.target_import_mds << " " << temp_decision.target_export_load  << temp_decision.target_export_percent<< dendl;
-            }
-          }
-          send_ifbeat(*p, imbalance_factor, mds_decision);
-          }
-        }
-
-        if( (max_pos == my_imbalance_vector[0].whoami || my_imbalance_vector[0].my_if>my_if_threshold) && my_imbalance_vector[0].is_bigger){
-          vector<migration_decision_t> my_decision;
-          int max_importer_count = 0;
-          for (vector<imbalance_summary_t>::iterator my_im_it = my_imbalance_vector.begin();my_im_it!=my_imbalance_vector.end() && (max_importer_count < max_exporter_count);my_im_it++){
-            if((*my_im_it).whoami != whoami &&(*my_im_it).is_bigger == false && ((*my_im_it).my_if >=(my_if_threshold) || (*my_im_it).whoami == min_pos )){
-              //migration_decision_t temp_decision = {(*my_im_it).whoami,static_cast<float>(simple_migration_amount*load_vector[0])};
-              dout(LUNULE_DEBUG_LEVEL) << " MDS_IFBEAT " << __func__ << " (2.2.011), try match" << 0 << ": " << " with " << (*my_im_it).whoami << " " <<  (*my_im_it).my_if << " " << (*my_im_it).is_bigger << dendl;
-              migration_decision_t temp_decision = {(*my_im_it).whoami,static_cast<float>((load_vector[0]-avg_load)/importer_count),static_cast<float>(simple_migration_amount)};
-              my_decision.push_back(temp_decision);
-              max_importer_count ++;
-              dout(LUNULE_DEBUG_LEVEL) << " MDS_IFBEAT " << __func__ << " (2.2.2) decision of mds0: " << temp_decision.target_import_mds << " " << temp_decision.target_export_load  << temp_decision.target_export_percent<< dendl;
-            }
-          }
-          simple_determine_rebalance(my_decision);
-          
-          if(urgency<=0.1){
-            dout(0) << " MDS_IFBEAT " << __func__ << "wird bug, dont clear" <<dendl;
-          }else{
-            dout(0) << " MDS_IFBEAT " << __func__ << "new epoch, clear_export_queue" <<dendl;
-            mds->mdcache->migrator->clear_export_queue();  
-          }
-        }
-      }else{
-      dout(0) << " MDS_IFBEAT " << __func__ << " (2.2) imbalance_factor is low: " << imbalance_factor << " imbalance_degree: " << imbalance_degree << " urgency: " << urgency << dendl;
-      //mds->mdcache->migrator->clear_export_queue();
-      }
-    }else{
-      dout(LUNULE_DEBUG_LEVEL) << " MDS_IFBEAT " << __func__ << " (3)  ifbeat: No enough MDSload to calculate IF, skip " << dendl;
-    }
-  }else{
-    double get_if_value = m->get_IFvaule();
-    if(get_if_value>=simple_if_threshold){
-      dout(LUNULE_DEBUG_LEVEL) << " MDS_IFBEAT " << __func__ << " (3.1) Imbalance Factor is high enough: " << m->get_IFvaule() << dendl;
-      simple_determine_rebalance(m->get_decision());
-      dout(0) << " MDS_IFBEAT " << __func__ << "new epoch, clear_export_queue" <<dendl;
-      mds->mdcache->migrator->clear_export_queue();  
-    }else{
-      dout(LUNULE_DEBUG_LEVEL) << " MDS_IFBEAT " << __func__ << " (3.1) Imbalance Factor is low: " << m->get_IFvaule() << dendl;
-      //mds->mdcache->migrator->clear_export_queue();
-    }
-  }
-
-  // done
- out:
-  m->put();
-}
-
-/* This function DOES put the passed message before returning */
-void MDBalancer::handle_heartbeat(MHeartbeat *m)
-{
-  typedef map<mds_rank_t, mds_load_t> mds_load_map_t;
-
-  mds_rank_t who = mds_rank_t(m->get_source().num());
-  dout(25) << "=== got heartbeat " << m->get_beat() << " from " << m->get_source().num() << " " << m->get_load() << dendl;
-  #ifdef MDS_MONITOR
-  dout(7) << " MDS_MONITOR " << __func__ << " (1) get heartbeat " << m->get_beat() << " from " << who << " load " << m->get_load() << dendl;
-  #endif
-
-  if (!mds->is_active())
-    goto out;
-
-  if (!mds->mdcache->is_open()) {
-    dout(10) << "opening root on handle_heartbeat" << dendl;
-    mds->mdcache->wait_for_open(new C_MDS_RetryMessage(mds, m));
-    return;
-  }
-
-  if (mds->is_cluster_degraded()) {
-    dout(10) << " degraded, ignoring" << dendl;
-    goto out;
-  }
-
-  if (mds->get_nodeid() != 0 && m->get_beat() > beat_epoch) {
-    dout(10) << "receive next epoch " << m->get_beat() << " from mds." << who << " before mds0" << dendl;
-
-    beat_epoch = m->get_beat();
-    // clear the mds load info whose epoch is less than beat_epoch 
-    mds_load.clear();
-  }
-
-  if (who == 0) {
-    dout(20) << " from mds0, new epoch " << m->get_beat() << dendl;
-    if (beat_epoch != m->get_beat()) {
-      mds_load.clear();
-    }
-    beat_epoch = m->get_beat();
-    send_heartbeat();
-
-    //req_tracer.switch_epoch();
-
-    vector<migration_decision_t> empty_decision;
-    send_ifbeat(0, -1, empty_decision);
-
-    mds->mdcache->show_subtrees();
-  }
-
-  {
-    // set mds_load[who]
-    mds_load_map_t::value_type val(who, m->get_load());
-    pair < mds_load_map_t::iterator, bool > rval (mds_load.insert(val));
-    if (!rval.second) {
-      rval.first->second = val.second;
-    }
-  }
-  mds_import_map[ who ] = m->get_import_map();
-
-  //if imbalance factor is enabled, won't use old migration
-  
-  if(g_conf->mds_bal_ifenable == 0){
-    unsigned cluster_size = mds->get_mds_map()->get_num_in_mds();
-    if (mds_load.size() == cluster_size) {
-      #ifdef MDS_MONITOR
-      dout(7) << " MDS_MONITOR " << __func__ << " (2) receive all mds heartbeats, now start balance" << dendl;
-      #endif
-      // let's go!
-      //export_empties();  // no!
-
-      /* avoid spamming ceph -w if user does not turn mantle on */
-      if (mds->mdsmap->get_balancer() != "") {
-        int r = mantle_prep_rebalance();
-        if (!r) goto out;
-	mds->clog->warn() << "using old balancer; mantle failed for "
-                          << "balancer=" << mds->mdsmap->get_balancer()
-                          << " : " << cpp_strerror(r);
-      }
-      prep_rebalance(m->get_beat());
-    }
-    #ifdef MDS_MONITOR
-    dout(7) << " MDS_MONITOR " << __func__ << " (2) waiting other heartbeats..." << dendl;
-    #endif
-  }else{
-    //use new migration
-  }
-
-  // done
- out:
-  m->put();
-}
-
-
-void MDBalancer::export_empties()
-{
-  dout(5) << "export_empties checking for empty imports" << dendl;
-
-  std::set<CDir *> subtrees;
-  mds->mdcache->get_fullauth_subtrees(subtrees);
-  for (auto &dir : subtrees) {
-    if (dir->is_freezing() || dir->is_frozen())
-      continue;
-
-    if (!dir->inode->is_base() &&
-	!dir->inode->is_stray() &&
-	dir->get_num_head_items() == 0)
-      mds->mdcache->migrator->export_empty_import(dir);
-  }
-}
-
-
-
-double MDBalancer::try_match(balance_state_t& state, mds_rank_t ex, double& maxex,
-                             mds_rank_t im, double& maxim)
-{
-  #ifdef MDS_MONITOR
-  dout(7) << " MDS_MONITOR " << __func__ << " Try Match BEGIN " << dendl;
-  #endif
-  if (maxex <= 0 || maxim <= 0) return 0.0;
-
-  double howmuch = MIN(maxex, maxim);
-  if (howmuch <= 0) return 0.0;
-
-  dout(5) << "   - mds." << ex << " exports " << howmuch << " to mds." << im << dendl;
-
-  if (ex == mds->get_nodeid())
-    state.targets[im] += howmuch;
-
-  state.exported[ex] += howmuch;
-  state.imported[im] += howmuch;
-  #ifdef MDS_MONITOR
-  dout(7) << " MDS_MONITOR " << __func__ << " (1) howmuch matched : "<< howmuch << dendl;
-  #endif
-  maxex -= howmuch;
-  maxim -= howmuch;
-  #ifdef MDS_MONITOR
-  dout(7) << " MDS_MONITOR " << __func__ << " Try Match END " << dendl;
-  #endif
-  return howmuch;
-}
-
-void MDBalancer::queue_split(const CDir *dir, bool fast)
-{
-  dout(10) << __func__ << " enqueuing " << *dir
-                       << " (fast=" << fast << ")" << dendl;
-
-  assert(mds->mdsmap->allows_dirfrags());
-  const dirfrag_t frag = dir->dirfrag();
-
-  auto callback = [this, frag](int r) {
-    if (split_pending.erase(frag) == 0) {
-      // Someone beat me to it.  This can happen in the fast splitting
-      // path, because we spawn two contexts, one with mds->timer and
-      // one with mds->queue_waiter.  The loser can safely just drop
-      // out.
-      return;
-    }
-
-    CDir *split_dir = mds->mdcache->get_dirfrag(frag);
-    if (!split_dir) {
-      dout(10) << "drop split on " << frag << " because not in cache" << dendl;
-      return;
-    }
-    if (!split_dir->is_auth()) {
-      dout(10) << "drop split on " << frag << " because non-auth" << dendl;
-      return;
-    }
-
-    // Pass on to MDCache: note that the split might still not
-    // happen if the checks in MDCache::can_fragment fail.
-    dout(10) << __func__ << " splitting " << *split_dir << dendl;
-    mds->mdcache->split_dir(split_dir, g_conf->mds_bal_split_bits);
-  };
-
-  bool is_new = false;
-  if (split_pending.count(frag) == 0) {
-    split_pending.insert(frag);
-    is_new = true;
-  }
-
-  if (fast) {
-    // Do the split ASAP: enqueue it in the MDSRank waiters which are
-    // run at the end of dispatching the current request
-    mds->queue_waiter(new MDSInternalContextWrapper(mds, 
-          new FunctionContext(callback)));
-  } else if (is_new) {
-    // Set a timer to really do the split: we don't do it immediately
-    // so that bursts of ops on a directory have a chance to go through
-    // before we freeze it.
-    mds->timer.add_event_after(g_conf->mds_bal_fragment_interval,
-                               new FunctionContext(callback));
-  }
-}
-
-void MDBalancer::queue_merge(CDir *dir)
-{
-  const auto frag = dir->dirfrag();
-  auto callback = [this, frag](int r) {
-    assert(frag.frag != frag_t());
-
-    // frag must be in this set because only one context is in flight
-    // for a given frag at a time (because merge_pending is checked before
-    // starting one), and this context is the only one that erases it.
-    merge_pending.erase(frag);
-
-    CDir *dir = mds->mdcache->get_dirfrag(frag);
-    if (!dir) {
-      dout(10) << "drop merge on " << frag << " because not in cache" << dendl;
-      return;
-    }
-    assert(dir->dirfrag() == frag);
-
-    if(!dir->is_auth()) {
-      dout(10) << "drop merge on " << *dir << " because lost auth" << dendl;
-      return;
-    }
-
-    dout(10) << "merging " << *dir << dendl;
-
-    CInode *diri = dir->get_inode();
-
-    frag_t fg = dir->get_frag();
-    while (fg != frag_t()) {
-      frag_t sibfg = fg.get_sibling();
-      list<CDir*> sibs;
-      bool complete = diri->get_dirfrags_under(sibfg, sibs);
-      if (!complete) {
-        dout(10) << "  not all sibs under " << sibfg << " in cache (have " << sibs << ")" << dendl;
-        break;
-      }
-      bool all = true;
-      for (list<CDir*>::iterator p = sibs.begin(); p != sibs.end(); ++p) {
-        CDir *sib = *p;
-        if (!sib->is_auth() || !sib->should_merge()) {
-          all = false;
-          break;
-        }
-      }
-      if (!all) {
-        dout(10) << "  not all sibs under " << sibfg << " " << sibs << " should_merge" << dendl;
-        break;
-      }
-      dout(10) << "  all sibs under " << sibfg << " " << sibs << " should merge" << dendl;
-      fg = fg.parent();
-    }
-
-    if (fg != dir->get_frag())
-      mds->mdcache->merge_dir(diri, fg);
-  };
-
-  if (merge_pending.count(frag) == 0) {
-    dout(20) << __func__ << " enqueued dir " << *dir << dendl;
-    merge_pending.insert(frag);
-    mds->timer.add_event_after(g_conf->mds_bal_fragment_interval,
-        new FunctionContext(callback));
-  } else {
-    dout(20) << __func__ << " dir already in queue " << *dir << dendl;
-  }
-}
-
-void MDBalancer::prep_rebalance(int beat)
-{
-  balance_state_t state;
-
-  if (g_conf->mds_thrash_exports) {
-    //we're going to randomly export to all the mds in the cluster
-    set<mds_rank_t> up_mds;
-    mds->get_mds_map()->get_up_mds_set(up_mds);
-    for (const auto &rank : up_mds) {
-      state.targets[rank] = 0.0;
-    }
-  } else {
-    int cluster_size = mds->get_mds_map()->get_num_in_mds();
-    mds_rank_t whoami = mds->get_nodeid();
-    rebalance_time = ceph_clock_now();
-
-    dout(5) << " prep_rebalance: cluster loads are" << dendl;
-
-    mds->mdcache->migrator->clear_export_queue();
-
-    // rescale!  turn my mds_load back into meta_load units
-    double load_fac = 1.0;
-    map<mds_rank_t, mds_load_t>::iterator m = mds_load.find(whoami);
-    if ((m != mds_load.end()) && (calc_mds_load(m->second) > 0)) {
-      double metald = calc_mds_load(m->second, true);
-      double mdsld = calc_mds_load(m->second);
-      load_fac = metald / mdsld;
-      dout(7) << " load_fac is " << load_fac
-	      << " <- " << m->second.auth << " " << metald
-	      << " / " << mdsld
-	      << dendl;
-        #ifdef MDS_MONITOR
-        dout(7) << " MDS_MONITOR " << __func__ << " (1) calculate my load factor meta_load " << metald << " mds_load " << mdsld << " load_factor " << load_fac << dendl;
-        #endif
-    }
-
-    double total_load = 0.0;
-    multimap<double,mds_rank_t> load_map;
-    #ifdef MDS_MONITOR
-    dout(7) << " MDS_MONITOR " << __func__ << " (2) compute mds cluter load" << dendl;
-    #endif
-    for (mds_rank_t i=mds_rank_t(0); i < mds_rank_t(cluster_size); i++) {
-      map<mds_rank_t, mds_load_t>::value_type val(i, mds_load_t(ceph_clock_now()));
-      std::pair < map<mds_rank_t, mds_load_t>::iterator, bool > r(mds_load.insert(val));
-      mds_load_t &load(r.first->second);
-
-      double l = calc_mds_load(load) * load_fac;
-      mds_meta_load[i] = l;
-      #ifdef MDS_MONITOR
-      dout(7) << " MDS_MONITOR " << __func__ << " (2) mds." << i << " load " << l << dendl;
-      #endif
-      if (whoami == 0)
-	dout(5) << "  mds." << i
-		<< " " << load
-		<< " = " << calc_mds_load(load)
-		<< " ~ " << l << dendl;
-
-      if (whoami == i) my_load = l;
-      total_load += l;
-
-      load_map.insert(pair<double,mds_rank_t>( l, i ));
-    }
-
-    // target load
-    target_load = total_load / (double)cluster_size;
-    dout(5) << "prep_rebalance:  my load " << my_load
-	    << "   target " << target_load
-	    << "   total " << total_load
-	    << dendl;
-    #ifdef MDS_MONITOR
-    dout(7) << " MDS_MONITOR " << __func__ << " (3) total_load " << total_load << " cluster_size " << cluster_size << " target_load " << target_load << dendl;
-    #endif
-
-    // under or over?
-    if (my_load < target_load * (1.0 + g_conf->mds_bal_min_rebalance)) {
-      dout(5) << "  i am underloaded or barely overloaded, doing nothing." << dendl;
-      #ifdef MDS_MONITOR
-      dout(7) << " MDS_MONITOR " << __func__ << " (3) my_load is small, so doing nothing (" << my_load << " < " << target_load << " * " <<g_conf->mds_bal_min_rebalance << ")" << dendl;
-      #endif
-      last_epoch_under = beat_epoch;
-      mds->mdcache->show_subtrees();
-      return;
-    }
-
-    // am i over long enough?
-    if (last_epoch_under && beat_epoch - last_epoch_under < 2) {
-      dout(5) << "  i am overloaded, but only for " << (beat_epoch - last_epoch_under) << " epochs" << dendl;
-      return;
-    }
-
-    dout(5) << "  i am sufficiently overloaded" << dendl;
-    #ifdef MDS_MONITOR
-    dout(7) << " MDS_MONITOR " << __func__ << " (4) I am overloaded!!! Now need to migrate." << dendl;
-    dout(7) << " MDS_MONITOR " << __func__ << " (4) decide importer and exporter!" << dendl;
-    #endif
-
-
-    // first separate exporters and importers
-    multimap<double,mds_rank_t> importers;
-    multimap<double,mds_rank_t> exporters;
-    set<mds_rank_t>             importer_set;
-    set<mds_rank_t>             exporter_set;
-
-    for (multimap<double,mds_rank_t>::iterator it = load_map.begin();
-	 it != load_map.end();
-	 ++it) {
-      if (it->first < target_load) {
-	dout(15) << "   mds." << it->second << " is importer" << dendl;
-  #ifdef MDS_MONITOR
-  dout(7) << " MDS_MONITOR " << __func__ << " (4) importer - mds." << it->second << " load " << it->first << " < " << target_load << "(target_load)" <<dendl;
-  #endif
-	importers.insert(pair<double,mds_rank_t>(it->first,it->second));
-	importer_set.insert(it->second);
-      } else {
-	dout(15) << "   mds." << it->second << " is exporter" << dendl;
-  #ifdef MDS_MONITOR
-  dout(7) << " MDS_MONITOR " << __func__ << " (4) exporter - mds." << it->second << " load " << it->first << " >= " << target_load << "(target_load)" <<dendl;
-  #endif
-	exporters.insert(pair<double,mds_rank_t>(it->first,it->second));
-	exporter_set.insert(it->second);
-      }
-    }
-
-
-    // determine load transfer mapping
-
-    if (true) {
-      // analyze import_map; do any matches i can
-      #ifdef MDS_MONITOR
-      dout(7) << " MDS_MONITOR " << __func__ << " (5) determine load transfer mapping " << dendl;
-      dout(7) << " MDS_MONITOR " << __func__ << " ----------------------------------- " << dendl;
-      dout(7) << " MDS_MONITOR " << __func__ << " (5) before determination, state elements " << dendl;
-      map<mds_rank_t, double>::iterator it_target = state.targets.begin();
-      while(it_target != state.targets.end()){
-        dout(7) << " MDS_MONITOR " << __func__ << "(5) targets mds." << it_target->first << " load " << it_target->second << dendl;
-        it_target++;
-      }
-      map<mds_rank_t, double>::iterator it_import = state.imported.begin();
-      while(it_import != state.imported.end()){
-        dout(7) << " MDS_MONITOR " << __func__ << "(5) imported mds." << it_import->first << " load " << it_import->second << dendl;
-        it_import++;
-      }
-      map<mds_rank_t, double>::iterator it_export = state.exported.begin();
-      while(it_export != state.exported.end()){
-        dout(7) << " MDS_MONITOR " << __func__ << "(5) exported mds." << it_export->first << " load " << it_export->second << dendl;
-        it_export++;
-      }
-      dout(7) << " MDS_MONITOR " << __func__ << " ----------------------------------- " << dendl;
-      #endif
-      dout(15) << "  matching exporters to import sources" << dendl;
-
-      #ifdef MDS_MONITOR
-      dout(7) << " BEGIN TO LIST EXPORTER " << dendl;
-      #endif
-      // big -> small exporters
-      for (multimap<double,mds_rank_t>::reverse_iterator ex = exporters.rbegin();
-	   ex != exporters.rend();
-	   ++ex) {
-	double maxex = get_maxex(state, ex->second);
-    #ifdef MDS_MONITOR
-    dout(7) << " MDS_MONITOR " << __func__ << "(5) list exporters: "<< maxex << dendl;
-    #endif
-
-	if (maxex <= .001) continue;
-
-	// check importers. for now, just in arbitrary order (no intelligent matching).
-	for (map<mds_rank_t, float>::iterator im = mds_import_map[ex->second].begin();
-	     im != mds_import_map[ex->second].end();
-	     ++im) {
-	  double maxim = get_maxim(state, im->first);
-	  if (maxim <= .001) continue;
-	  try_match(state, ex->second, maxex, im->first, maxim);
-	  if (maxex <= .001) break;
-	}
-      }
-    }
-
-    // old way
-    if (beat % 2 == 1) {
-      dout(15) << "  matching big exporters to big importers" << dendl;
-      // big exporters to big importers
-      multimap<double,mds_rank_t>::reverse_iterator ex = exporters.rbegin();
-      multimap<double,mds_rank_t>::iterator im = importers.begin();
-      while (ex != exporters.rend() &&
-	     im != importers.end()) {
-        double maxex = get_maxex(state, ex->second);
-	double maxim = get_maxim(state, im->second);
-  #ifdef MDS_MONITOR
-  dout(7) << " MDS_MONITOR " << __func__ << " before match: maxex: "<<maxex<<" maxim: "<<maxim << dendl;
-  #endif
-	if (maxex < .001 || maxim < .001) break;
-	try_match(state, ex->second, maxex, im->second, maxim);
-	if (maxex <= .001) ++ex;
-	if (maxim <= .001) ++im;
-  #ifdef MDS_MONITOR
-  dout(7) << " MDS_MONITOR " << __func__ << " after match: maxex: "<<maxex<<" maxim: "<<maxim << dendl;
-  #endif
-      }
-    } else { // new way
-      dout(15) << "  matching small exporters to big importers" << dendl;
-      // small exporters to big importers
-      multimap<double,mds_rank_t>::iterator ex = exporters.begin();
-      multimap<double,mds_rank_t>::iterator im = importers.begin();
-      while (ex != exporters.end() &&
-	     im != importers.end()) {
-        double maxex = get_maxex(state, ex->second);
-	double maxim = get_maxim(state, im->second);
-	if (maxex < .001 || maxim < .001) break;
-	try_match(state, ex->second, maxex, im->second, maxim);
-	if (maxex <= .001) ++ex;
-	if (maxim <= .001) ++im;
-      }
-    }
-  }
-  #ifdef MDS_MONITOR
-  dout(7) << " MDS_MONITOR " << __func__ << " ----------------------------------- " << dendl;
-  dout(7) << " MDS_MONITOR " << __func__ << " (6) after determination, state elements " << dendl;
-  map<mds_rank_t, double>::iterator it_target = state.targets.begin();
-  while(it_target != state.targets.end()){
-    dout(7) << " MDS_MONITOR " << __func__ << "(6) targets mds." << it_target->first << " load " << it_target->second << dendl;
-    it_target++;
-  }
-  map<mds_rank_t, double>::iterator it_import = state.imported.begin();
-  while(it_import != state.imported.end()){
-    dout(7) << " MDS_MONITOR " << __func__ << "(6) imported mds." << it_import->first << " load " << it_import->second << dendl;
-    it_import++;
-  }
-  map<mds_rank_t, double>::iterator it_export = state.exported.begin();
-  while(it_export != state.exported.end()){
-    dout(7) << " MDS_MONITOR " << __func__ << "(6) exported mds." << it_export->first << " load " << it_export->second << dendl;
-    it_export++;
-  }
-  dout(7) << " MDS_MONITOR " << __func__ << " ----------------------------------- " << dendl;
-  #endif
-  try_rebalance(state);
-}
-
-int MDBalancer::mantle_prep_rebalance()
-{
-  balance_state_t state;
-
-  /* refresh balancer if it has changed */
-  if (bal_version != mds->mdsmap->get_balancer()) {
-    bal_version.assign("");
-    int r = localize_balancer();
-    if (r) return r;
-
-    /* only spam the cluster log from 1 mds on version changes */
-    if (mds->get_nodeid() == 0)
-      mds->clog->info() << "mantle balancer version changed: " << bal_version;
-  }
-
-  /* prepare for balancing */
-  int cluster_size = mds->get_mds_map()->get_num_in_mds();
-  rebalance_time = ceph_clock_now();
-  mds->mdcache->migrator->clear_export_queue();
-
-  /* fill in the metrics for each mds by grabbing load struct */
-  vector < map<string, double> > metrics (cluster_size);
-  for (mds_rank_t i=mds_rank_t(0);
-       i < mds_rank_t(cluster_size);
-       i++) {
-    map<mds_rank_t, mds_load_t>::value_type val(i, mds_load_t(ceph_clock_now()));
-    std::pair < map<mds_rank_t, mds_load_t>::iterator, bool > r(mds_load.insert(val));
-    mds_load_t &load(r.first->second);
-
-    metrics[i] = {{"auth.meta_load", load.auth.meta_load()},
-                  {"all.meta_load", load.all.meta_load()},
-                  {"req_rate", load.req_rate},
-                  {"queue_len", load.queue_len},
-                  {"cpu_load_avg", load.cpu_load_avg}};
-  }
-
-  /* execute the balancer */
-  Mantle mantle;
-  int ret = mantle.balance(bal_code, mds->get_nodeid(), metrics, state.targets);
-  dout(2) << " mantle decided that new targets=" << state.targets << dendl;
-
-  /* mantle doesn't know about cluster size, so check target len here */
-  if ((int) state.targets.size() != cluster_size)
-    return -EINVAL;
-  else if (ret)
-    return ret;
-
-  try_rebalance(state);
-  return 0;
-}
-
-void MDBalancer::simple_determine_rebalance(vector<migration_decision_t>& migration_decision){
-
-  dout(LUNULE_DEBUG_LEVEL) << " MDS_IFBEAT " << __func__ << " (1) start to migration by simple policy "<< dendl;
-  set<CDir*> already_exporting;
-  rebalance_time = ceph_clock_now();
-
-  for (auto &it : migration_decision){
-    mds_rank_t target = it.target_import_mds;
-    //double ex_load = it.target_export_load;
-    int my_mds_load= calc_mds_load(get_load(rebalance_time), true);
-    double ex_load = it.target_export_percent * my_mds_load;
-
-    dout(0) << " MDS_IFBEAT " << __func__ << " (2) want send " << it.target_export_percent << " * " <<  my_mds_load  << " load to " << target << dendl;
-    
-    set<CDir*> candidates;
-    mds->mdcache->get_fullauth_subtrees(candidates);
-    list<CDir*> exports;
-    int count = 0;
-    double have = 0.0;
-    for (set<CDir*>::iterator pot = candidates.begin(); pot != candidates.end(); ++pot) {
-      if ((*pot)->is_freezing() || (*pot)->is_frozen() || (*pot)->get_inode()->is_stray()) continue;
-      
-      find_exports(*pot, ex_load, exports, have, already_exporting);
-      //find_exports_wrapper(*pot, ex_load, exports, have, already_exporting, target);
-      if(have>= 0.8*ex_load )break;
-      if(exports.size() - count>=MAX_EXPORT_SIZE)
-      {
-        count = exports.size();
-  dout(0) << " MDS_IFBEAT " << " find: " << exports.size() << " last: " << count << " leave " << target << exports << dendl;       
-        break;
-      }
-      //if (have > amount-MIN_OFFLOAD)break;
-    }
-
-    dout(LUNULE_DEBUG_LEVEL) << " MDS_IFBEAT " << __func__ << " (2.1) find this: " << exports << dendl;
-
-    for (list<CDir*>::iterator it = exports.begin(); it != exports.end(); ++it) {
-      dout(LUNULE_DEBUG_LEVEL) << " MDS_IFBEAT " << __func__ << " (3) exporting " << (*it)->pop_auth_subtree << "  " << (*it)->get_load(this) << " to mds." << target << " DIR " << **it <<dendl;
-      mds->mdcache->migrator->export_dir_nicely(*it, target);
-    }
-  }
-  dout(LUNULE_DEBUG_LEVEL) << " MDS_IFBEAT " << __func__ << " (4) simple rebalance done" << dendl;
-}
-
-
-void MDBalancer::try_rebalance(balance_state_t& state)
-{
-  if (g_conf->mds_thrash_exports) {
-    dout(5) << "mds_thrash is on; not performing standard rebalance operation!"
-	    << dendl;
-    return;
-  }
-
-  #ifdef MDS_MONITOR
-  dout(7) << " MDS_MONITOR " << __func__ << " (1) start" <<dendl;
-  #endif
-
-  // make a sorted list of my imports
-  map<double,CDir*>    import_pop_map;
-  multimap<mds_rank_t,CDir*>  import_from_map;
-  set<CDir*> fullauthsubs;
-
-  mds->mdcache->get_fullauth_subtrees(fullauthsubs);
-  for (set<CDir*>::iterator it = fullauthsubs.begin();
-       it != fullauthsubs.end();
-       ++it) {
-    CDir *im = *it;
-    if (im->get_inode()->is_stray()) continue;
-
-    double pop = im->get_load(this);
-    #ifdef MDS_COLDFIRST_BALANCER
-    
-    #endif
-    #ifdef MDS_MONITOR
-    dout(7) << " MDS_MONITOR " << __func__ << " (2) Dir " << *im << " pop " << pop <<dendl;
-    #endif
-
-    if (g_conf->mds_bal_idle_threshold > 0 &&
-	pop < g_conf->mds_bal_idle_threshold &&
-	im->inode != mds->mdcache->get_root() &&
-	im->inode->authority().first != mds->get_nodeid()) {
-      #ifdef MDS_MONITOR
-      dout(7) << " MDS_MONITOR " << __func__ << " (2) exporting idle (" << pop << " ) import " << *im
-        << " back to mds. " << im->inode->authority().first <<dendl;
-      #endif
-      dout(5) << " exporting idle (" << pop << ") import " << *im
-	      << " back to mds." << im->inode->authority().first
-	      << dendl;
-      mds->mdcache->migrator->export_dir_nicely(im, im->inode->authority().first);
-      continue;
-    }
-
-    import_pop_map[ pop ] = im;
-    mds_rank_t from = im->inode->authority().first;
-    dout(15) << "  map: i imported " << *im << " from " << from << dendl;
-    #ifdef MDS_MONITOR
-    dout(7) << " MDS_MONITOR " << __func__ << " (2) record import directory mds." << from << ", Dir " << *im << " pop " << pop <<dendl;
-    #endif
-    import_from_map.insert(pair<mds_rank_t,CDir*>(from, im));
-  }
-
-
-
-  // do my exports!
-  set<CDir*> already_exporting;
-
-  for (auto &it : state.targets) {
-    mds_rank_t target = it.first;
-    double amount = it.second;
-
-    if (amount < MIN_OFFLOAD) continue;
-    if (amount / target_load < .2) continue;
-
-    dout(5) << "want to send " << amount << " to mds." << target
-      //<< " .. " << (*it).second << " * " << load_fac
-	    << " -> " << amount
-	    << dendl;//" .. fudge is " << fudge << dendl;
-    #ifdef MDS_MONITOR
-    dout(7) << " MDS_MONITOR " << __func__ << " (3) SELECT exported directory, send " << amount << " to mds." << target <<dendl;
-    #endif
-
-
-    double have = 0.0;
-
-
-    mds->mdcache->show_subtrees();
-
-    // search imports from target
-    if (import_from_map.count(target)) {
-      dout(5) << " aha, looking through imports from target mds." << target << dendl;
-      #ifdef MDS_MONITOR
-      dout(7) << " MDS_MONITOR " << __func__ << " (3) aha,  looking through imports from target mds." << target <<dendl;
-      #endif
-      pair<multimap<mds_rank_t,CDir*>::iterator, multimap<mds_rank_t,CDir*>::iterator> p =
-	import_from_map.equal_range(target);
-      while (p.first != p.second) {
-	CDir *dir = (*p.first).second;
-	dout(5) << "considering " << *dir << " from " << (*p.first).first << dendl;
-  #ifdef MDS_MONITOR
-  dout(7) << " MDS_MONITOR " << __func__ << " (3) considering " << *dir << " from " << (*p.first).first <<dendl;
-  #endif
-	multimap<mds_rank_t,CDir*>::iterator plast = p.first++;
-
-	if (dir->inode->is_base() ||
-	    dir->inode->is_stray())
-	  continue;
-	if (dir->is_freezing() || dir->is_frozen()) continue;  // export pbly already in progress
-	double pop = dir->get_load(this);
-	assert(dir->inode->authority().first == target);  // cuz that's how i put it in the map, dummy
-
-	if (pop <= amount-have) {
-	  dout(5) << "reexporting " << *dir
-		  << " pop " << pop
-		  << " back to mds." << target << dendl;
-   
-	  mds->mdcache->migrator->export_dir_nicely(dir, target);
-	  have += pop;
-    #ifdef MDS_MONITOR
-    dout(7) << " MDS_MONITOR " << __func__ << " (3) Have " << have << " reexporting " << *dir << " pop " << pop << " back to mds." << target <<dendl;
-    #endif
-	  import_from_map.erase(plast);
-	  import_pop_map.erase(pop);
-	} else {
-	  dout(5) << "can't reexport " << *dir << ", too big " << pop << dendl;
-    #ifdef MDS_MONITOR
-    dout(7) << " MDS_MONITOR " << __func__ << " (3) can't reexport " << *dir << ", too big " << pop << dendl;
-    #endif
-	}
-	if (amount-have < MIN_OFFLOAD) break;
-      }
-    }
-
-
-    if (amount-have < MIN_OFFLOAD) {
-      continue;
-    }
-
-    // any other imports
-    if (false)
-      for (map<double,CDir*>::iterator import = import_pop_map.begin();
-	   import != import_pop_map.end();
-	   import++) {
-	CDir *imp = (*import).second;
-	if (imp->inode->is_base() ||
-	    imp->inode->is_stray())
-	  continue;
-
-	double pop = (*import).first;
-	if (pop < amount-have || pop < MIN_REEXPORT) {
-	  dout(5) << "reexporting " << *imp
-		  << " pop " << pop
-		  << " back to mds." << imp->inode->authority()
-		  << dendl;
-	  have += pop;
-	  mds->mdcache->migrator->export_dir_nicely(imp, imp->inode->authority().first);
-	}
-	if (amount-have < MIN_OFFLOAD) break;
-      }
-
-
-    if (amount-have < MIN_OFFLOAD) {
-      //fudge = amount-have;
-      continue;
-    }
-
-    // okay, search for fragments of my workload
-     #ifdef MDS_MONITOR
-    dout(7) << " MDS_MONITOR " << __func__ << " (4) searching directory workloads " <<dendl;
-    #endif
-    set<CDir*> candidates;
-    mds->mdcache->get_fullauth_subtrees(candidates);
-
-    list<CDir*> exports;
-
-    for (set<CDir*>::iterator pot = candidates.begin();
-	 pot != candidates.end();
-	 ++pot) {
-      if ((*pot)->get_inode()->is_stray()) continue;
-
-      #ifdef MDS_COLDFIRST_BALANCER
-      //find_exports_coldfirst_trigger(*pot, amount, exports, have, target, already_exporting);
-      find_exports_coldfirst(*pot, amount, exports, have, already_exporting, target, COLDFIRST_DEPTH);
-      #else
-      find_exports(*pot, amount, exports, have, already_exporting);
-      #endif
-
-      #ifdef MDS_COLDFIRST_BALANCER
-      dout(1) << " MDS_COLD " << __func__ << " 1: start to coldfirst migration " <<dendl;
-      break;
-      #endif
-
-      #ifndef MDS_COLDFIRST_BALANCER
-      if (have > amount-MIN_OFFLOAD){
-        dout(1) << " MDS_COLD " << __func__ << " 2: start to coldfirst migration " <<dendl;
-        break;
-      }
-      #endif
-    }
-    //fudge = amount - have;
-
-    for (list<CDir*>::iterator it = exports.begin(); it != exports.end(); ++it) {
-      dout(5) << "   - exporting "
-	       << (*it)->pop_auth_subtree
-	       << " "
-	       << (*it)->get_load(this)
-	       << " to mds." << target
-	       << " " << **it
-	       << dendl;
-      #ifdef MDS_MONITOR
-      dout(7) << " MDS_MONITOR " << __func__ << " (5) exporting " << (*it)->pop_auth_subtree << "  " << (*it)->get_load(this)
-       << " to mds." << target << " DIR " << **it <<dendl;
-      #endif
-      mds->mdcache->migrator->export_dir_nicely(*it, target);
-    }
-  }
-
-  dout(5) << "rebalance done" << dendl;
-  mds->mdcache->show_subtrees();
-}
-
-#ifdef MDS_COLDFIRST_BALANCER
-void MDBalancer::find_exports_coldfirst_trigger(CDir *dir,
-                              double amount,
-                              list<CDir*>& exports,
-                              double& have,
-                              mds_rank_t dest,
-                              set<CDir*>& already_exporting)
-{
-  //bool have_dominator = false;
-  double need = amount - have;
-
-  list<CDir*> dominators;
-
-  double dir_pop = dir->get_load(this);
-  dout(LUNULE_DEBUG_LEVEL) << " MDS_COLD " << __func__ << " find dominator in " << *dir << " pop " << dir_pop << " amount " << amount << " have " << have << " need " << need << dendl;
-  
-  if (dir_pop > amount*0.05 ) {
-  find_exports_coldfirst(dir, amount, exports, have, already_exporting, dest, COLDFIRST_DEPTH);
-  }
-
-
-/*  for (auto it = dir->begin(); it != dir->end(); ++it) {
-    CInode *in = it->second->get_linkage()->get_inode();
-    if (!in) continue;
-    if (!in->is_dir()) continue;
-
-    list<CDir*> dfls;
-    in->get_dirfrags(dfls);
-      for (list<CDir*>::iterator p = dfls.begin();
-    p != dfls.end();
-    ++p) {
-        CDir *subdir = *p;
-
-        if (!subdir->is_auth()) continue;
-        if (already_exporting.count(subdir)) continue;
-
-        if (subdir->is_frozen() || dir->is_freezing() || subdir->get_inode()->is_stray()) continue;  // can't export this right now!
-
-        // how popular?
-        double pop = subdir->pop_auth_subtree.meta_load(rebalance_time, mds->mdcache->decayrate);
-        //dout(1) << " subdir pop " << pop << " " << *subdir << dendl;
-
-        list<CDir*> sub_dfls;
-        subdir->get_inode()->get_dirfrags(sub_dfls);
-
-        if (pop > need*0.05 && sub_dfls.size() > 1) {
-          dout(LUNULE_DEBUG_LEVEL) << " MDS_COLD_DOMINATOR " << __func__ << " find a dominator " << *((*it).second) << " pop: " << pop << dendl;
-          //dominators.push_back(subdir);
-          find_exports_coldfirst(subdir, amount, exports, have, already_exporting, dest, 10);
-          have_dominator = true;
-      }
-
-    }
-
-  }*/
-
-  /*if(!have_dominator){
-    for (list<CDir*>::iterator it = dominators.begin();
-       it != dominators.end();
-       ++it) {
-    dout(LUNULE_DEBUG_LEVEL) << " MDS_COLD " << __func__ << " descending into big " << **it << dendl;
-    find_exports_coldfirst(*it, amount, exports, have, already_exporting, dest, 10);
-    }
-  }*/
-  
-
-}
-
-
-void MDBalancer::find_exports_coldfirst(CDir *dir,
-                              double amount,
-                              list<CDir*>& exports,
-                              double& have,
-                              set<CDir*>& already_exporting, 
-                              mds_rank_t dest,
-                              int descend_depth)
-{
-  int cluster_size = mds->get_mds_map()->get_num_in_mds();
-  double need = amount - have;
-  double needmax = need * g_conf->mds_bal_need_max;
-  double needmin = need * g_conf->mds_bal_need_min;
-
-  multimap<double, CDir*> warm;
-  int migcoldcount = 0;
-
-  double dir_pop = dir->get_load(this);
-  /*if (dir_pop < amount*0.01 ) {
-  dout(LUNULE_DEBUG_LEVEL) << " MDS_COLD " << __func__ << " my load is too less " << *dir << " pop " << dir_pop << " amount " << amount << " have " << have << " need " << need << dendl;
-  return;
-  }*/
-  dout(LUNULE_DEBUG_LEVEL) << " MDS_COLD " << __func__ << " hash in " << *dir << " pop " << dir_pop << " amount " << amount << " have " << have << " need " << need << " in (" << needmin << " - " << needmax << ")" << dendl;
-  
-  /*#ifdef MDS_MONITOR
-  dout(1) << " MDS_MONITOR " << __func__ << " needmax " << needmax << " needmin " << needmin << " midchunk " << midchunk << " minchunk " << minchunk << dendl;
-  dout(1) << " MDS_MONITOR " << __func__ << "(1) Find DIR " << *dir << " pop " << dir_pop << " amount " << amount << " have " << have << " need " << need << dendl;
-  #endif  */
-
-  double subdir_sum = 0;
-
-  //hash frag to mds
-  int frag_mod_dest = 0;
-  unsigned int hash_frag = 0;
-  std::hash<unsigned> hash_frag_func;
-
-  for (auto it = dir->begin(); it != dir->end(); ++it) {
-    CInode *in = it->second->get_linkage()->get_inode();
-    if (!in) continue;
-    if (!in->is_dir()) continue;
-
-    list<CDir*> dfls;
-    in->get_dirfrags(dfls);
-    for (list<CDir*>::iterator p = dfls.begin();
-   p != dfls.end();
-   ++p) {
-      CDir *subdir = *p;
-
-      if (!subdir->is_auth()) continue;
-      if (already_exporting.count(subdir)) continue;
-
-      if (subdir->is_frozen()) continue;  // can't export this right now!
-
-      // how popular?
-      double pop = subdir->get_load(this);
-      subdir_sum += pop;
-      //dout(1) << " subdir pop " << pop << " " << *subdir << dendl;
-
-      //frag_mod_dest = int(subdir->get_frag().value())%cluster_size;
-      
-      //frag hash
-      //hash_frag = hash_frag_func(subdir->ino().val + subdir->get_frag().value());
-      //directory hash
-      hash_frag = hash_frag_func(subdir->ino().val);
-      //frag_mod_dest = (hash_frag%(2*cluster_size-1) + 1)/2;
-      frag_mod_dest = hash_frag%cluster_size;
-      dout(LUNULE_DEBUG_LEVEL) << " MDS_COLD " << __func__ << " subdir: " << *subdir << " frag: " << subdir->dirfrag() << " hash_frag: " << hash_frag << " frag_mod_dest: " << frag_mod_dest <<  " target: " << dest << dendl; 
-      
-      list<CDir*> sub_dfls;
-      subdir->get_inode()->get_dirfrags(sub_dfls);
-      dout(LUNULE_DEBUG_LEVEL) << " MDS_COLD " << __func__ << " subdir: " << *subdir <<"   is " << sub_dfls.size() << dendl;
-
-      if(sub_dfls.size() >= 1 && descend_depth > 0){
-          dout(LUNULE_DEBUG_LEVEL) << " MDS_COLD " << __func__ << " descending into " << *subdir << dendl;
-          find_exports_coldfirst(subdir, amount, exports, have, already_exporting, dest, descend_depth-1);
-      }
-
-      if(frag_mod_dest!=mds->get_nodeid()){
-          if(frag_mod_dest == dest){
-          exports.push_back(subdir);
-          already_exporting.insert(subdir);
-          //have += pop;
-          migcoldcount++;
-          if(migcoldcount>=100){
-            dout(LUNULE_DEBUG_LEVEL) << " MDS_COLD " << __func__ << " find 100 frag enough " <<dendl;
-            return;
-          }
-          }
-      }
-
-    }
-  }
-  dout(15) << "   sum " << subdir_sum << " / " << dir_pop << dendl;
-
-
-  dout(LUNULE_DEBUG_LEVEL) << " MDS_COLD " << __func__ << " export " << migcoldcount << " small and cold, stop " <<dendl;
-  //have += need/mds->get_mds_map()->get_num_in_mds();
-}
-#endif
-
-void MDBalancer::find_exports(CDir *dir,
-                              double amount,
-                              list<CDir*>& exports,
-                              double& have,
-                              set<CDir*>& already_exporting,
-			      mds_rank_t target)
-{
-  int my_exports = exports.size();
-  dout(0) << " [WAN]: old export was happen to " << *dir << dendl;
-  double need = amount - have;
-  if (need < amount * g_conf->mds_bal_min_start)
-    return;   // good enough!
-  double needmax = need * g_conf->mds_bal_need_max;
-  double needmin = need * g_conf->mds_bal_need_min;
-  double midchunk = need * g_conf->mds_bal_midchunk;
-  double minchunk = need * g_conf->mds_bal_minchunk;
-
-  list<CDir*> bigger_rep, bigger_unrep;
-  multimap<double, CDir*> smaller;
-
-  double dir_pop = dir->get_load(this);
-  dout(LUNULE_DEBUG_LEVEL) << " MDS_IFBEAT " << __func__ << " find in " << *dir << " pop: " << dir_pop << " Vel: " << dir->pop_auth_subtree.show_meta_vel() << " need " << need << " (" << needmin << " - " << needmax << ")" << dendl;
-  //dout(LUNULE_DEBUG_LEVEL) << " MDS_IFBEAT " << __func__ << " Vel: " << dir->pop_auth_subtree.show_meta_vel()<<dendl;
-  dout(7) << " find_exports in " << dir_pop << " " << *dir << " need " << need << " (" << needmin << " - " << needmax << ")" << dendl;
-  #ifdef MDS_MONITOR
-  dout(7) << " MDS_MONITOR " << __func__ << " needmax " << needmax << " needmin " << needmin << " midchunk " << midchunk << " minchunk " << minchunk << dendl;
-  dout(7) << " MDS_MONITOR " << __func__ << "(1) Find DIR " << *dir << " pop " << dir_pop << 
-  " amount " << amount << " have " << have << " need " << need << dendl;
-  #endif  
-
-  double subdir_sum = 0;
-  for (auto it = dir->begin(); it != dir->end(); ++it) {
-    CInode *in = it->second->get_linkage()->get_inode();
-    if (!in) continue;
-    if (!in->is_dir()) continue;
-
-    list<CDir*> dfls;
-    in->get_dirfrags(dfls);
-    for (list<CDir*>::iterator p = dfls.begin();
-	 p != dfls.end();
-	 ++p) {
-      CDir *subdir = *p;
-
-
-      if (!subdir->is_auth()) continue;
-      if (already_exporting.count(subdir)) continue;
-
-      if (subdir->is_frozen() || subdir->is_freezing() || subdir->get_inode()->is_stray()) continue;  // can't export this right now!
-
-      // how popular?
-      double pop = subdir->get_load(this);
-      subdir_sum += pop;
-      
-      if(pop<0){
-      string s;
-      subdir->get_inode()->make_path_string(s);
-      pair<double, double> result = req_tracer.alpha_beta(s, subdir->get_num_dentries_auth_subtree_nested());
-      dout(0) << " [Wrong!] minus pop " << pop << " " << *subdir << " potauth: " << subdir->pot_auth << " alpha: " << result.first << " beta: " << result.second << dendl;
-      }
-
-      dout(LUNULE_DEBUG_LEVEL) << " MDS_IFBEAT " << __func__ << " find in subdir " << *subdir << " pop: " << pop << " have " << have << " Vel: " << subdir->pop_auth_subtree.show_meta_vel() << dendl;
-
-      dout(15) << "   subdir pop " << pop << " " << *subdir << dendl;
-      #ifdef MDS_MONITOR
-      dout(7) << " MDS_MONITOR " << __func__ << "(2) Searching DIR " << *subdir << " pop " << pop << dendl;
-      #endif
-
-      if (pop < minchunk) continue;
-
-      if(exports.size() - my_exports>=MAX_EXPORT_SIZE)
-      {
-        dout(0) << " [WAN]: enough! " << *dir << dendl;
-        return;
-      }
-
-      // lucky find?
-      if (pop > needmin && pop < needmax) {
-        #ifdef MDS_MONITOR
-  dout(7) << " MDS_MONITOR " << __func__ << "(2) Lucky Find DIR " << *subdir << " pop " << pop << 
-  " needmin~needmax " << needmin << " ~ " << needmax << " have " << have << " need " << need << dendl;
-  #endif 
-	exports.push_back(subdir);
-	already_exporting.insert(subdir);
-
-	have += pop;
-	return;
-      }
-
-      if (pop > need) {
-	if (subdir->is_rep())
-	  bigger_rep.push_back(subdir);
-	else
-	  bigger_unrep.push_back(subdir);
-      } else
-	smaller.insert(pair<double,CDir*>(pop, subdir));
-    }
-  }
-  dout(15) << "   sum " << subdir_sum << " / " << dir_pop << dendl;
-
-  // grab some sufficiently big small items
-  multimap<double,CDir*>::reverse_iterator it;
-  for (it = smaller.rbegin();
-       it != smaller.rend();
-       ++it) {
-
-    #ifdef MDS_MONITOR
-    dout(7) << " MDS_MONITOR " << __func__ << "(3) See smaller DIR " << *((*it).second) << " pop " << (*it).first << dendl;
-    #endif
-
-    if ((*it).first < midchunk)
-      break;  // try later
-
-    dout(7) << "   taking smaller " << *(*it).second << dendl;
-    #ifdef MDS_MONITOR
-    dout(7) << " MDS_MONITOR " << __func__ << "(3) taking smaller DIR " << *((*it).second) << " pop " << (*it).first << dendl;
-    #endif
-    exports.push_back((*it).second);
-    already_exporting.insert((*it).second);
-    have += (*it).first;
-    if(exports.size() - my_exports>=MAX_EXPORT_SIZE)
-  {
-    dout(0) << " [WAN]: enough! " << *dir << dendl;
-    return;
-  }
-    if (have > needmin)
-      return;
-  }
-
-  // apprently not enough; drill deeper into the hierarchy (if non-replicated)
-  /*for (list<CDir*>::iterator it = bigger_unrep.begin();
-       it != bigger_unrep.end();
-       ++it) {
-  dynamically_fragment(*it, amount);
-  }*/
-
-  for (list<CDir*>::iterator it = bigger_unrep.begin();
-       it != bigger_unrep.end();
-       ++it) {
-    #ifdef MDS_MONITOR
-  dout(7) << " MDS_MONITOR " << __func__ << "(4) descending into bigger DIR " << **it << dendl;
-  #endif
-    dout(15) << "   descending into " << **it << dendl;
-    find_exports(*it, amount, exports, have, already_exporting);
-    //find_exports_wrapper(*it, amount, exports, have, already_exporting, target);
-    if(exports.size() - my_exports>=MAX_EXPORT_SIZE)
-  {
-    dout(0) << " [WAN]: enough! " << *dir << dendl;
-    return;
-  }
-    if (have > needmin)
-      return;
-  }
-
-  // ok fine, use smaller bits
-  for (;
-       it != smaller.rend();
-       ++it) {
-    dout(7) << "   taking (much) smaller " << it->first << " " << *(*it).second << dendl;
-    #ifdef MDS_MONITOR
-  dout(7) << " MDS_MONITOR " << __func__ << "(5) taking (much) smaller DIR " << *((*it).second) << " pop " << (*it).first << dendl;
-  #endif
-    exports.push_back((*it).second);
-    already_exporting.insert((*it).second);
-    have += (*it).first;
-    if(exports.size() - my_exports>=MAX_EXPORT_SIZE)
-  {
-    dout(0) << " [WAN]: enough! " << *dir << dendl;
-    return;
-  }
-    if (have > needmin)
-      return;
-  }
-
-  // ok fine, drill into replicated dirs
-  for (list<CDir*>::iterator it = bigger_rep.begin();
-       it != bigger_rep.end();
-       ++it) {
-    #ifdef MDS_MONITOR
-  dout(7) << " MDS_MONITOR " << __func__ << "(6) descending into replicated DIR " << **it << dendl;
-  #endif
-    dout(7) << "   descending into replicated " << **it << dendl;
-    find_exports(*it, amount, exports, have, already_exporting);
-    //find_exports_wrapper(*it, amount, exports, have, already_exporting, target);
-    if (have > needmin)
-      return;
-  }
-
-}
-
-
-void MDBalancer::dynamically_fragment(CDir *dir, double amount){
-  if( amount <= 0.1){
-    dout(0) << __func__ << " amount to low: " << amount << *dir << dendl;
-    return;
-  }
-
-  if (dir->get_inode()->is_stray() || !dir->is_auth()) return;
-  dout(LUNULE_DEBUG_LEVEL) << __func__ << " dynamically(0): " << *dir << dendl;
-  double dir_pop = dir->get_load(this);
-  if(dir_pop >amount*0.6){
-    dout(0) << __func__ << " my_pop:  " << dir_pop << " is big enough for: " << amount << *dir << dendl;
-    double sub_dir_total = 0;
-    for (auto it = dir->begin(); it != dir->end(); ++it) {
-    CInode *in = it->second->get_linkage()->get_inode();
-    if (!in) continue;
-    if (!in->is_dir()) continue;
-    dout(LUNULE_DEBUG_LEVEL) << __func__ << " dynamically(1): I'm " << *in << dendl;
-
-    list<CDir*> dfls;
-
-    in->get_dirfrags(dfls);
-    for (list<CDir*>::iterator p = dfls.begin();
-   p != dfls.end();
-   ++p) {
-      CDir *subdir = *p;
-      double sub_dir_pop = subdir->get_load(this);
-      sub_dir_total +=sub_dir_pop;
-      }
-   }
-  double file_hot_ratio = 1-sub_dir_total/dir_pop;
-  if(file_hot_ratio >=0.5){
-    dout(0) << __func__ << " dynamically (2) file_access_hotspot " << file_hot_ratio << " find in " << *dir << dendl;
-    maybe_fragment(dir,true);
-  }
-  dout(LUNULE_DEBUG_LEVEL) << __func__ << " dynamically(3) I'm" << *dir << " my_pop: " << dir_pop << " my_sub_pop: " << sub_dir_total << dendl;
-
-
-  }else{
-    return;
-  }
-
-   
-
-}
-
-void MDBalancer::find_exports_wrapper(CDir *dir,
-                    double amount,
-                    list<CDir*>& exports,
-                    double& have,
-                    set<CDir*>& already_exporting,
-		    mds_rank_t target)
-{
-  if(dir->inode->is_stray())return;
-  double total_hot = 0;
-  string s;
-  dir->get_inode()->make_path_string(s);
-  WorkloadType wlt = adsl::workload2type(adsl::g_matcher.match(s));
-  dout(0) << __func__ << " path=" << s << " workload=" << adsl::g_matcher.match(s) << " type=" << wlt << dendl;
-  
-  //dynamically_fragment(dir, amount);
-  
-  switch (wlt) {
-    /*
-    case WLT_SCAN:
-    if(mds->get_nodeid()==0){
-      find_exports_coldfirst_trigger(dir, amount, exports, have, target, already_exporting);
-    }else{
-      find_exports_coldfirst_trigger(dir->inode->get_parent_dir(), amount, exports, have, target, already_exporting);
-    }
-      break;
-
-    case WLT_ZIPF:
-      if(mds->get_nodeid()==0){
-      dout(LUNULE_DEBUG_LEVEL) << __func__ << " ZIPF: diving to " << *dir << dendl;
-      find_exports(dir, amount, exports, have, already_exporting, target);
-      }else{
-      dout(LUNULE_DEBUG_LEVEL) << __func__ << " ZIPF: diving to parent: " << *(dir->inode->get_parent_dir()) << dendl;
-        find_exports(dir->inode->get_parent_dir(), amount, exports, have, already_exporting, target);
-      }
-      break;
-    */
-    case WLT_ROOT:
-      dout(LUNULE_DEBUG_LEVEL) << __func__ << " Root: diving to " << *dir << dendl;
-      find_exports(dir, amount, exports, have, already_exporting, target);
-    /*for (auto it = dir->begin(); it != dir->end(); ++it) {
-      CInode *in = it->second->get_linkage()->get_inode();
-      if (!in) continue;
-      if (!in->is_dir()) continue;
-      list<CDir*> root_sub_dfls;
-      in->get_dirfrags(root_sub_dfls);
-      for (list<CDir*>::iterator p = root_sub_dfls.begin();p != root_sub_dfls.end();++p) {
-        CDir *subdir = *p;
-        
-        dout(LUNULE_DEBUG_LEVEL) << __func__ << " warrper descend: from root to" << *subdir << dendl;
-        find_exports_wrapper(subdir, amount, exports, have, already_exporting, target);
-      }
-    }*/
-      break;
-    default:
-      if(mds->get_nodeid()==0){
-      dout(LUNULE_DEBUG_LEVEL) << __func__ << " Unknown-MDS0: diving to " << *dir << dendl;
-      find_exports(dir, amount, exports, have, already_exporting, target);
-      }else{
-      if (dir->inode->get_parent_dir())
-      {
-        dout(LUNULE_DEBUG_LEVEL) << __func__ << " Unknown-MDS not 0: diving to parent: " << *(dir->inode->get_parent_dir()) << dendl;
-        find_exports(dir->inode->get_parent_dir(), amount, exports, have, already_exporting, target);
-      }else{
-        dout(LUNULE_DEBUG_LEVEL) << __func__ << " Unknown-MDS not 0: no parent: " << *dir << dendl;
-        find_exports(dir, amount, exports, have, already_exporting, target);
-      }
-      }
-      break;
-  }
-}
-
-
-void MDBalancer::hit_inode(utime_t now, CInode *in, int type, int who)
-{
-  // hit inode
-  in->pop.get(type).hit(now, mds->mdcache->decayrate);
-
-  if (in->get_parent_dn())
-    hit_dir(now, in->get_parent_dn()->get_dir(), type, who);
-
-  // hit tracer?
-  if (in->is_auth()) {
-    string fullpath;
-    in->make_path_string(fullpath);
-    if (fullpath == "")	fullpath = "/";
-    req_tracer.hit(fullpath);
-  }
-}
-
-
-void MDBalancer::maybe_fragment(CDir *dir, bool hot)
-{
-  //dout(0) << __func__ << " split " << *dir << dendl;
-  dout(20) << __func__ << dendl;
-  // split/merge
-  if (g_conf->mds_bal_frag && g_conf->mds_bal_fragment_interval > 0 &&
-      !dir->inode->is_base() &&        // not root/base (for now at least)
-      dir->is_auth()) {
-
-    // split
-    if (g_conf->mds_bal_split_size > 0 &&
-	mds->mdsmap->allows_dirfrags() &&
-	(dir->should_split() || hot))
-    {
-      dout(20) << __func__ << " mds_bal_split_size " << g_conf->mds_bal_split_size << " dir's frag size " << dir->get_frag_size() << dendl;
-      if (split_pending.count(dir->dirfrag()) == 0) {
-        queue_split(dir, false);
-      } else {
-        if (dir->should_split_fast()) {
-          queue_split(dir, true);
-        } else {
-          dout(10) << __func__ << ": fragment already enqueued to split: "
-                   << *dir << dendl;
-        }
-      }
-    }
-
-    // merge?
-    if (dir->get_frag() != frag_t() && dir->should_merge() &&
-	merge_pending.count(dir->dirfrag()) == 0) {
-      queue_merge(dir);
-    }
-  }
-}
-
-void MDBalancer::hit_dir(utime_t now, CDir *dir, int type, int who, double amount)
-{
-  // hit me
-  double v = dir->pop_me.get(type).hit(now, mds->mdcache->decayrate, amount);
-
-  const bool hot = (v > g_conf->mds_bal_split_rd && type == META_POP_IRD) ||
-                   (v > g_conf->mds_bal_split_wr && type == META_POP_IWR);
-
-  dout(20) << "hit_dir " << dir->get_path() << " mds_bal_split_rd " << g_conf->mds_bal_split_rd << " mds_bal_split_wr " << g_conf->mds_bal_split_wr << " hit " << v << dendl; 
-  dout(20) << "hit_dir " << dir->get_path() << " " << type << " pop is " << v << ", frag " << dir->get_frag()
-           << " size " << dir->get_frag_size() << dendl;
-
-  //maybe_fragment(dir, hot);
-
-  // replicate?
-  if (type == META_POP_IRD && who >= 0) {
-    dir->pop_spread.hit(now, mds->mdcache->decayrate, who);
-  }
-
-  double rd_adj = 0.0;
-  if (type == META_POP_IRD &&
-      dir->last_popularity_sample < last_sample) {
-    double dir_pop = dir->pop_auth_subtree.get(type).get(now, mds->mdcache->decayrate);    // hmm??
-    dir->last_popularity_sample = last_sample;
-    double pop_sp = dir->pop_spread.get(now, mds->mdcache->decayrate);
-    dir_pop += pop_sp * 10;
-
-    //if (dir->ino() == inodeno_t(0x10000000002))
-    if (pop_sp > 0) {
-      dout(20) << "hit_dir " << type << " pop " << dir_pop << " spread " << pop_sp
-	      << " " << dir->pop_spread.last[0]
-	      << " " << dir->pop_spread.last[1]
-	      << " " << dir->pop_spread.last[2]
-	      << " " << dir->pop_spread.last[3]
-	      << " in " << *dir << dendl;
-    }
-
-    dout(20) << "TAG hit_dir " << dir->get_path() << " dir_pop " << dir_pop << " mds_bal_replicate_threshold " << g_conf->mds_bal_replicate_threshold << dendl; 
-    if (dir->is_auth() && !dir->is_ambiguous_auth()) {
-      if (!dir->is_rep() &&
-	  dir_pop >= g_conf->mds_bal_replicate_threshold) {
-	dout(20) << "hit_dir dir " << dir->get_path() << " dir_pop " << dir_pop << " > mds_bal_replicate_threshold " << g_conf->mds_bal_replicate_threshold << ", replicate dir " << dir->get_path() << "!" << dendl;
-	// replicate
-	double rdp = dir->pop_me.get(META_POP_IRD).get(now, mds->mdcache->decayrate);
-	rd_adj = rdp / mds->get_mds_map()->get_num_in_mds() - rdp;
-	rd_adj /= 2.0;  // temper somewhat
-
-	dout(5) << "replicating dir " << *dir << " pop " << dir_pop << " .. rdp " << rdp << " adj " << rd_adj << dendl;
-
-	#ifdef MDS_MONITOR
-	dout(0) << "replicating dir " << *dir << " pop " << dir_pop << " .. rdp " << rdp << " adj " << rd_adj << dendl;
-	#endif
-	
-	dir->dir_rep = CDir::REP_ALL;
-	mds->mdcache->send_dir_updates(dir, true);
-
-	// fixme this should adjust the whole pop hierarchy
-	dir->pop_me.get(META_POP_IRD).adjust(rd_adj);
-	dir->pop_auth_subtree.get(META_POP_IRD).adjust(rd_adj);
-      }
-
-      if (dir->ino() != 1 &&
-	  dir->is_rep() &&
-	  dir_pop < g_conf->mds_bal_unreplicate_threshold) {
-	// unreplicate
-	dout(5) << "unreplicating dir " << *dir << " pop " << dir_pop << dendl;
-
-	dir->dir_rep = CDir::REP_NONE;
-	mds->mdcache->send_dir_updates(dir);
-      }
-    }
-  }
-
-  // adjust ancestors
-  bool hit_subtree = dir->is_auth();         // current auth subtree (if any)
-  bool hit_subtree_nested = dir->is_auth();  // all nested auth subtrees
-
-  CDir * origdir = dir;
-  while (true) {
-    dir->pop_nested.get(type).hit(now, mds->mdcache->decayrate, amount);
-    if (rd_adj != 0.0)
-      dir->pop_nested.get(META_POP_IRD).adjust(now, mds->mdcache->decayrate, rd_adj);
-
-    if (hit_subtree) {
-      dir->pop_auth_subtree.get(type).hit(now, mds->mdcache->decayrate, amount);
-      if (rd_adj != 0.0)
-	dir->pop_auth_subtree.get(META_POP_IRD).adjust(now, mds->mdcache->decayrate, rd_adj);
-    }
-
-    if (hit_subtree_nested) {
-      dir->pop_auth_subtree_nested.get(type).hit(now, mds->mdcache->decayrate, amount);
-      if (rd_adj != 0.0)
-	dir->pop_auth_subtree_nested.get(META_POP_IRD).adjust(now, mds->mdcache->decayrate, rd_adj);
-    }
-
-    if (dir->is_subtree_root())
-      hit_subtree = false;                // end of auth domain, stop hitting auth counters.
-
-    if (dir->inode->get_parent_dn() == 0) break;
-    dir = dir->inode->get_parent_dn()->get_dir();
-  }
-
-  dir = origdir;
-  // adjust potential load for brother dirfrags
-  auto update_dir_pot = [this](CInode * in) -> void {
-  //auto (*update_dir_pot)(CInode * in) = [this](CInode * in) -> void {
-    list<CDir *> petals;
-    in->get_dirfrags(petals);
-    int brothers_count = 0;
-    int brothers_auth_count = 0;
-    for (CDir * petal : petals) {
-      brothers_count += petal->get_num_any();
-      if (petal->is_auth())
-	brothers_auth_count += petal->get_num_any();
-    }
-    for (CDir * petal : petals) {
-      petal->pot_all.adjust((double)petal->get_num_any() / brothers_count, beat_epoch);
-      if (petal->is_auth())
-	petal->pot_auth.adjust((double)petal->get_num_any() / brothers_auth_count, beat_epoch);
-    }
-  };
-  update_dir_pot(dir->inode);
-
-  bool update_pot_auth = dir->is_auth();
-  if (!update_pot_auth || !dir->inode->get_parent_dn()) return;
-
-  update_dir_pot(dir->inode->get_parent_dir()->inode);
-
-  while (dir->inode->get_parent_dn()) {
-    dir = dir->inode->get_parent_dn()->get_dir();
-    // adjust ancestors' pot
-    if (update_pot_auth)
-      dir->pot_auth.inc(beat_epoch);
-    dir->pot_all.inc(beat_epoch);
-  }
-}
-
-
-/*
- * subtract off an exported chunk.
- *  this excludes *dir itself (encode_export_dir should have take care of that)
- *  we _just_ do the parents' nested counters.
- *
- * NOTE: call me _after_ forcing *dir into a subtree root,
- *       but _before_ doing the encode_export_dirs.
- */
-void MDBalancer::subtract_export(CDir *dir, utime_t now)
-{
-  dirfrag_load_vec_t subload = dir->pop_auth_subtree;
-
-  while (true) {
-    dir = dir->inode->get_parent_dir();
-    if (!dir) break;
-
-    dir->pop_nested.sub(now, mds->mdcache->decayrate, subload);
-    dir->pop_auth_subtree_nested.sub(now, mds->mdcache->decayrate, subload);
-  }
-}
-
-
-void MDBalancer::add_import(CDir *dir, utime_t now)
-{
-  dirfrag_load_vec_t subload = dir->pop_auth_subtree;
-
-  while (true) {
-    dir = dir->inode->get_parent_dir();
-    if (!dir) break;
-
-    dir->pop_nested.add(now, mds->mdcache->decayrate, subload);
-    dir->pop_auth_subtree_nested.add(now, mds->mdcache->decayrate, subload);
-  }
-}
-
-void MDBalancer::handle_mds_failure(mds_rank_t who)
-{
-  if (0 == who) {
-    last_epoch_under = 0;
-  }
-}
-
-double MDBalancer::calc_mds_load(mds_load_t load, bool auth)
-{
-  int total = 0;
-  list<CDir *> rootdirs;
-  if (mds->mdcache->root) {
-    mds->mdcache->root->get_dirfrags(rootdirs);
-    for (CDir * dir : rootdirs) {
-      total += dir->get_num_dentries_auth_subtree_nested();
-    }
-  }
-  vector<string> betastrs;
-  pair<double, double> result = req_tracer.alpha_beta("/", total, betastrs);
-  double ret = load.mds_load(result.first, result.second, beat_epoch, auth, this);
-<<<<<<< HEAD
-  dout(0) << __func__ << " load=" << load << " alpha=" << result.first << " beta=" << result.second << " pop=" << load.mds_pop_load() << " pot=" << load.mds_pot_load(auth, beat_epoch) << " result=" << ret << dendl;
-=======
-  dout(7) << __func__ << " load=" << load << " alpha=" << result.first << " beta=" << result.second << " pop=" << load.mds_pop_load() << " pot=" << load.mds_pot_load(auth, beat_epoch) << " result=" << ret << dendl;
-  if (result.second < 0) {
-    dout(7) << __func__ << " Illegal beta detected" << dendl;
-    for (string s : betastrs) {
-      dout(7) << __func__ << "   " << s << dendl;
-    }
-  }
->>>>>>> 2966bb8d
-  return ret;
-}
+// -*- mode:C++; tab-width:8; c-basic-offset:2; indent-tabs-mode:t -*-
+// vim: ts=8 sw=2 smarttab
+/*
+ * Ceph - scalable distributed file system
+ *
+ * Copyright (C) 2004-2006 Sage Weil <sage@newdream.net>
+ *
+ * This is free software; you can redistribute it and/or
+ * modify it under the terms of the GNU Lesser General Public
+ * License version 2.1, as published by the Free Software
+ * Foundation.  See file COPYING.
+ *
+ */
+
+#include "include/compat.h"
+#include "mdstypes.h"
+
+#include "MDBalancer.h"
+#include "MDSRank.h"
+#include "mon/MonClient.h"
+#include "MDSMap.h"
+#include "CInode.h"
+#include "CDir.h"
+#include "MDCache.h"
+#include "Migrator.h"
+#include "Mantle.h"
+#include "Server.h"
+
+#include "include/Context.h"
+#include "msg/Messenger.h"
+#include "messages/MHeartbeat.h"
+#include "messages/MIFBeat.h"
+
+#include <fstream>
+#include <iostream>
+#include <vector>
+#include <map>
+#include <functional>
+
+using std::map;
+using std::vector;
+
+#include "common/config.h"
+#include "common/errno.h"
+
+#include "adsl/PathUtil.h"
+
+//#define MDS_MONITOR
+#include <unistd.h>
+#define MDS_COLDFIRST_BALANCER
+
+#define dout_context g_ceph_context
+#define dout_subsys ceph_subsys_mds
+#undef dout_prefix
+#define dout_prefix *_dout << "mds." << mds->get_nodeid() << ".bal "
+#undef dout
+#define dout(lvl) \
+  do {\
+    auto subsys = ceph_subsys_mds;\
+    if ((dout_context)->_conf->subsys.should_gather(ceph_subsys_mds_balancer, lvl)) {\
+      subsys = ceph_subsys_mds_balancer;\
+    }\
+    dout_impl(dout_context, subsys, lvl) dout_prefix
+#undef dendl
+#define dendl dendl_impl; } while (0)
+
+#define COLDSTART_MIGCOUNT 1000
+
+#define MIN_LOAD    50   //  ??
+#define MIN_REEXPORT 5  // will automatically reexport
+#define MIN_OFFLOAD 0.1   // point at which i stop trying, close enough
+
+#define COLDFIRST_DEPTH 2
+#define MAX_EXPORT_SIZE 40
+
+/* This function DOES put the passed message before returning */
+
+#define LUNULE_DEBUG_LEVEL 0
+
+int MDBalancer::proc_message(Message *m)
+{
+  switch (m->get_type()) {
+
+  case MSG_MDS_HEARTBEAT:
+    handle_heartbeat(static_cast<MHeartbeat*>(m));
+    break;
+  case MSG_MDS_IFBEAT:
+    handle_ifbeat(static_cast<MIFBeat*>(m));
+    break;
+    
+  default:
+    derr << " balancer unknown message " << m->get_type() << dendl_impl;
+    assert(0 == "balancer unknown message");
+  }
+
+  return 0;
+}
+
+void MDBalancer::handle_export_pins(void)
+{
+  auto &q = mds->mdcache->export_pin_queue;
+  auto it = q.begin();
+  dout(20) << "export_pin_queue size=" << q.size() << dendl;
+  while (it != q.end()) {
+    auto cur = it++;
+    CInode *in = *cur;
+    assert(in->is_dir());
+    mds_rank_t export_pin = in->get_export_pin(false);
+
+    bool remove = true;
+    list<CDir*> dfls;
+    in->get_dirfrags(dfls);
+    for (auto dir : dfls) {
+      if (!dir->is_auth())
+	continue;
+
+      if (export_pin == MDS_RANK_NONE) {
+	if (dir->state_test(CDir::STATE_AUXSUBTREE)) {
+	  if (dir->is_frozen() || dir->is_freezing()) {
+	    // try again later
+	    remove = false;
+	    continue;
+	  }
+	  dout(10) << " clear auxsubtree on " << *dir << dendl;
+	  dir->state_clear(CDir::STATE_AUXSUBTREE);
+	  mds->mdcache->try_subtree_merge(dir);
+	}
+      } else if (export_pin == mds->get_nodeid()) {
+	if (dir->state_test(CDir::STATE_CREATING) ||
+	    dir->is_frozen() || dir->is_freezing()) {
+	  // try again later
+	  remove = false;
+	  continue;
+	}
+	if (!dir->is_subtree_root()) {
+	  dir->state_set(CDir::STATE_AUXSUBTREE);
+	  mds->mdcache->adjust_subtree_auth(dir, mds->get_nodeid());
+	  dout(10) << " create aux subtree on " << *dir << dendl;
+	} else if (!dir->state_test(CDir::STATE_AUXSUBTREE)) {
+	  dout(10) << " set auxsubtree bit on " << *dir << dendl;
+	  dir->state_set(CDir::STATE_AUXSUBTREE);
+	}
+      } else {
+	mds->mdcache->migrator->export_dir(dir, export_pin);
+	remove = false;
+      }
+    }
+
+    if (remove) {
+      in->state_clear(CInode::STATE_QUEUEDEXPORTPIN);
+      q.erase(cur);
+    }
+  }
+
+  set<CDir *> authsubs;
+  mds->mdcache->get_auth_subtrees(authsubs);
+  for (auto &cd : authsubs) {
+    mds_rank_t export_pin = cd->inode->get_export_pin();
+    dout(10) << "auth tree " << *cd << " export_pin=" << export_pin << dendl;
+    if (export_pin >= 0 && export_pin != mds->get_nodeid()) {
+      dout(10) << "exporting auth subtree " << *cd->inode << " to " << export_pin << dendl;
+      mds->mdcache->migrator->export_dir(cd, export_pin);
+    }
+  }
+}
+
+void MDBalancer::tick()
+{
+  static int num_bal_times = g_conf->mds_bal_max;
+  static utime_t first = ceph_clock_now();
+  utime_t now = ceph_clock_now();
+  utime_t elapsed = now;
+  elapsed -= first;
+
+  if (g_conf->mds_bal_export_pin) {
+    handle_export_pins();
+  }
+
+  // sample?
+  if ((double)now - (double)last_sample > g_conf->mds_bal_sample_interval) {
+    dout(15) << "tick last_sample now " << now << dendl;
+    last_sample = now;
+  }
+
+  // balance?
+  if (last_heartbeat == utime_t())
+    last_heartbeat = now;
+  if (mds->get_nodeid() == 0 &&
+      g_conf->mds_bal_interval > 0 &&
+      (num_bal_times ||
+       (g_conf->mds_bal_max_until >= 0 &&
+	elapsed.sec() > g_conf->mds_bal_max_until)) &&
+      mds->is_active() &&
+      now.sec() - last_heartbeat.sec() >= g_conf->mds_bal_interval) {
+    last_heartbeat = now;
+    send_heartbeat();
+    
+    //MDS0 will not send empty IF
+    //send_ifbeat();
+    
+    num_bal_times--;
+  }
+}
+
+class C_Bal_SendIFbeat : public MDSInternalContext {
+  mds_rank_t target;
+  double if_beate_value;
+  vector<migration_decision_t> my_decision;
+public:
+  explicit C_Bal_SendIFbeat(MDSRank *mds_, mds_rank_t target, double if_beate_value, vector<migration_decision_t> migration_decision) : MDSInternalContext(mds_) 
+  {
+    this->target = target;
+    this->if_beate_value = if_beate_value;
+    this->my_decision.assign(migration_decision.begin(),migration_decision.end());
+  }
+  void finish(int f) override {
+    mds->balancer->send_ifbeat(target,if_beate_value,my_decision);
+  }
+};
+
+class C_Bal_SendHeartbeat : public MDSInternalContext {
+public:
+  explicit C_Bal_SendHeartbeat(MDSRank *mds_) : MDSInternalContext(mds_) { }
+  void finish(int f) override {
+    mds->balancer->send_heartbeat();
+  }
+};
+
+
+double mds_load_t::mds_pop_load()
+{
+  switch(g_conf->mds_bal_mode) {
+  case 0:
+    return
+      .8 * auth.meta_load() +
+      .2 * all.meta_load() +
+      req_rate +
+      10.0 * queue_len;
+
+  case 1:
+    return req_rate + 10.0*queue_len;
+
+  case 2:
+    return cpu_load_avg;
+
+  }
+  ceph_abort();
+  return 0;
+}
+
+double mds_load_t::mds_pot_load(bool auth, int epoch)
+{
+  if (auth) return pot_auth.pot_load(epoch);
+
+  return
+    .8 * pot_auth.pot_load(epoch) +
+    .2 * pot_all.pot_load(epoch);
+}
+
+double mds_load_t::mds_load(double alpha, double beta, int epoch, bool is_auth, MDBalancer * bal)
+{
+  if (is_auth)
+    return alpha * auth.meta_load(bal->rebalance_time, bal->mds->mdcache->decayrate) + beta * pot_auth.pot_load(epoch);
+  else
+    return alpha * mds_pop_load() + beta * mds_pot_load(epoch);
+}
+
+mds_load_t MDBalancer::get_load(utime_t now)
+{
+  mds_load_t load(now);
+
+  if (mds->mdcache->get_root()) {
+    list<CDir*> ls;
+    mds->mdcache->get_root()->get_dirfrags(ls);
+    for (list<CDir*>::iterator p = ls.begin();
+	 p != ls.end();
+	 ++p) {
+      load.auth.add(now, mds->mdcache->decayrate, (*p)->pop_auth_subtree_nested);
+      load.all.add(now, mds->mdcache->decayrate, (*p)->pop_nested);
+      load.pot_auth.add((*p)->pot_auth);
+      load.pot_all.add((*p)->pot_all);
+    }
+  } else {
+    dout(20) << "get_load no root, no load" << dendl;
+  }
+
+  load.req_rate = mds->get_req_rate();
+  load.queue_len = messenger->get_dispatch_queue_len();
+
+  ifstream cpu(PROCPREFIX "/proc/loadavg");
+  if (cpu.is_open())
+    cpu >> load.cpu_load_avg;
+  else
+    derr << "input file " PROCPREFIX "'/proc/loadavg' not found" << dendl_impl;
+  
+  dout(15) << "get_load " << load << dendl;
+  return load;
+}
+
+/*
+ * Read synchronously from RADOS using a timeout. We cannot do daemon-local
+ * fallbacks (i.e. kick off async read when we are processing the map and
+ * check status when we get here) with the way the mds is structured.
+ */
+int MDBalancer::localize_balancer()
+{
+  /* reset everything */
+  bool ack = false;
+  int r = 0;
+  bufferlist lua_src;
+  Mutex lock("lock");
+  Cond cond;
+
+  /* we assume that balancer is in the metadata pool */
+  object_t oid = object_t(mds->mdsmap->get_balancer());
+  object_locator_t oloc(mds->mdsmap->get_metadata_pool());
+  ceph_tid_t tid = mds->objecter->read(oid, oloc, 0, 0, CEPH_NOSNAP, &lua_src, 0,
+                                       new C_SafeCond(&lock, &cond, &ack, &r));
+  dout(15) << "launched non-blocking read tid=" << tid
+           << " oid=" << oid << " oloc=" << oloc << dendl;
+
+  /* timeout: if we waste half our time waiting for RADOS, then abort! */
+  double t = ceph_clock_now() + g_conf->mds_bal_interval/2;
+  utime_t timeout;
+  timeout.set_from_double(t);
+  lock.Lock();
+  int ret_t = cond.WaitUntil(lock, timeout);
+  lock.Unlock();
+
+  /* success: store the balancer in memory and set the version. */
+  if (!r) {
+    if (ret_t == ETIMEDOUT) {
+      mds->objecter->op_cancel(tid, -ECANCELED);
+      return -ETIMEDOUT;
+    }
+    bal_code.assign(lua_src.to_str());
+    bal_version.assign(oid.name);
+    dout(10) << "localized balancer, bal_code=" << bal_code << dendl;
+  }
+  return r;
+}
+
+void MDBalancer::send_ifbeat(mds_rank_t target, double if_beate_value, vector<migration_decision_t>& migration_decision){
+  utime_t now = ceph_clock_now();
+  mds_rank_t whoami = mds->get_nodeid();
+  dout(LUNULE_DEBUG_LEVEL) << " MDS_IFBEAT " << __func__ << " (0) Prepare to send ifbeat: " << if_beate_value << " from " << whoami << " to " << target << dendl;
+  if (mds->is_cluster_degraded()) {
+    dout(10) << "send_ifbeat degraded" << dendl;
+    return;
+  }
+
+  if (!mds->mdcache->is_open()) {
+    dout(5) << "not open" << dendl;
+    vector<migration_decision_t> &waited_decision(migration_decision);
+    //vector<migration_decision_t> &waited_decision1 = migration_decision;
+    mds->mdcache->wait_for_open(new C_Bal_SendIFbeat(mds,target,if_beate_value, waited_decision));
+    return;
+  }
+
+  dout(LUNULE_DEBUG_LEVEL) << " MDS_IFBEAT " << __func__ << " (1) OK, could send ifbeat" << dendl;
+  
+  set<mds_rank_t> up;
+  mds->get_mds_map()->get_up_mds_set(up);
+  
+  //myload
+  mds_load_t load = get_load(now);
+  set<mds_rank_t>::iterator target_mds=up.find(target);
+
+  if(target_mds==up.end()){
+  dout(LUNULE_DEBUG_LEVEL) << " MDS_IFBEAT " << __func__ << " (1.1) ERR: Can't find MDS"<< *target_mds << dendl;
+  return;
+  }
+
+  MIFBeat *ifm = new MIFBeat(load, beat_epoch, if_beate_value, migration_decision);
+  messenger->send_message(ifm,
+                            mds->mdsmap->get_inst(*target_mds));
+}
+
+void MDBalancer::send_heartbeat()
+{
+  utime_t now = ceph_clock_now();
+  
+  if (mds->is_cluster_degraded()) {
+    dout(10) << "send_heartbeat degraded" << dendl;
+    return;
+  }
+
+  if (!mds->mdcache->is_open()) {
+    dout(5) << "not open" << dendl;
+    mds->mdcache->wait_for_open(new C_Bal_SendHeartbeat(mds));
+    return;
+  }
+
+  map<mds_rank_t, mds_load_t>::iterator it = mds_load.begin();
+  #ifdef MDS_MONITOR
+  while(it != mds_load.end()){
+    dout(7) << " MDS_MONITOR " << __func__ << " (1) before send hearbeat, retain mds_load <" << it->first << "," << it->second << ">" << dendl;
+    it++; 
+  }
+  #endif
+
+  if (mds->get_nodeid() == 0) {
+    beat_epoch++;
+
+    req_tracer.switch_epoch();
+   
+    mds_load.clear();
+  }
+
+  // my load
+  mds_load_t load = get_load(now);
+  map<mds_rank_t, mds_load_t>::value_type val(mds->get_nodeid(), load);
+  mds_load.insert(val);
+
+  #ifdef MDS_MONITOR
+  dout(7) << " MDS_MONITOR " << __func__ << " (2) count my load, MDS." << mds->get_nodeid() << " Load " << load << dendl;
+  #endif
+
+  // import_map -- how much do i import from whom
+
+  map<mds_rank_t, float> import_map;
+  set<CDir*> authsubs;
+  mds->mdcache->get_auth_subtrees(authsubs);
+  for (set<CDir*>::iterator it = authsubs.begin();
+       it != authsubs.end();
+       ++it) {
+    CDir *im = *it;
+    mds_rank_t from = im->inode->authority().first;
+    if (from == mds->get_nodeid()) continue;
+    if (im->get_inode()->is_stray()) continue;
+    import_map[from] += im->get_load(this);
+  }
+  mds_import_map[ mds->get_nodeid() ] = import_map;
+  #ifdef MDS_MONITOR
+  dout(7) << " MDS_MONITOR " << __func__ << " (3) count imported directory meta_load" << dendl;
+  map<mds_rank_t, float>::iterator it_import = import_map.begin();
+  while(it_import != import_map.end()){
+    dout(7) << " MDS_MONITOR " << __func__ << " (3) from mds " << it_import->first << " meta_load " << it_import->second << dendl;
+    it_import++;
+  }
+  #endif
+
+  // dout(5) << "mds." << mds->get_nodeid() << " epoch " << beat_epoch << " load " << load << dendl;
+  // for (map<mds_rank_t, float>::iterator it = import_map.begin();
+  //      it != import_map.end();
+  //      ++it) {
+  //   dout(5) << "  import_map from " << it->first << " -> " << it->second << dendl;
+  // }
+
+
+  set<mds_rank_t> up;
+  mds->get_mds_map()->get_up_mds_set(up);
+  #ifdef MDS_MONITOR
+  dout(7) << " MDS_MONITOR " << __func__ << " (4) collect up mds" << dendl;
+  set<mds_rank_t>::iterator it_up = up.begin();
+  while( it_up != up.end()){
+    dout(7) << " MDS_MONITOR " << __func__ << " (4) up mds." << *it_up << dendl;
+    it_up++;
+  } 
+  #endif
+  for (set<mds_rank_t>::iterator p = up.begin(); p != up.end(); ++p) {
+    if (*p == mds->get_nodeid())
+      continue;
+    MHeartbeat *hb = new MHeartbeat(load, beat_epoch);
+    hb->get_import_map() = import_map;
+    #ifdef MDS_MONITOR
+    dout(7) << " MDS_MONITOR " << __func__ << " (5) send heartbeat to mds." << *p << dendl;
+    #endif
+    messenger->send_message(hb, mds->mdsmap->get_inst(*p));
+  }
+}
+
+//handle imbalancer factor message
+void MDBalancer::handle_ifbeat(MIFBeat *m){
+  mds_rank_t who = mds_rank_t(m->get_source().num());
+  mds_rank_t whoami = mds->get_nodeid();
+  double simple_migration_amount = 0.1;
+  double simple_if_threshold = g_conf->mds_bal_ifthreshold;
+
+  dout(0) << " MDS_IFBEAT " << __func__ << " (1) get ifbeat " << m->get_beat() << " from " << who << " to " << whoami << " load: " << m->get_load() << " IF: " << m->get_IFvaule() << dendl;
+
+  if (!mds->is_active())
+    goto out;
+
+  if (!mds->mdcache->is_open()) {
+    dout(10) << "opening root on handle_ifbeat" << dendl;
+    mds->mdcache->wait_for_open(new C_MDS_RetryMessage(mds, m));
+    return;
+  }
+
+  if (mds->is_cluster_degraded()) {
+    dout(10) << " degraded, ignoring" << dendl;
+    goto out;
+  }
+
+  if(whoami == 0){
+    // mds0 is responsible for calculating IF
+    if(m->get_beat()!=beat_epoch){
+    dout(0) << " MDS_IFBEAT " << __func__ << " ifbeat with wrong epoch: " << m->get_beat() << " from " << who << " to " << whoami << dendl;
+      return;
+    }else{
+      // set mds_load[who]
+      
+      typedef map<mds_rank_t, mds_load_t> mds_load_map_t;
+      mds_load_map_t::value_type val(who, m->get_load());
+      mds_load.insert(val);
+    }
+
+    if(mds->get_mds_map()->get_num_in_mds()==mds_load.size()){
+      //calculate IF
+      dout(LUNULE_DEBUG_LEVEL) << " MDS_IFBEAT " << __func__ << " (2)  ifbeat: Try to calculate IF " << dendl;
+      unsigned cluster_size = mds->get_mds_map()->get_num_in_mds();
+      
+      
+      //vector < map<string, double> > metrics (cluster_size);
+      vector <double> IOPSvector(cluster_size);
+      vector <double> load_vector(cluster_size);
+      for (mds_rank_t i=mds_rank_t(0);
+       i < mds_rank_t(cluster_size);
+       i++) {
+        map<mds_rank_t, mds_load_t>::iterator it = mds_load.find(i);
+        if(it==mds_load.end()){
+          derr << " cant find target load of MDS." << i << dendl_impl;
+          assert(0 == " cant find target load of MDS.");
+        }
+
+        if(old_req.find(i)!=old_req.end()){
+          IOPSvector[i] = (it->second.req_rate - old_req[i])/g_conf->mds_bal_interval;
+        }else{
+          //MDS just started, so skip this time
+          IOPSvector[i] = 0;
+        }
+        old_req[i] = it->second.req_rate;
+        
+        load_vector[i] = calc_mds_load(it->second, true);
+        //load_vector[i] = it->second.auth.meta_load();
+        /* mds_load_t &load(it->second);
+        no need to get all info?
+        metrics[i] = {{"auth.meta_load", load.auth.meta_load()},
+                      {"all.meta_load", load.all.meta_load()},
+                      {"req_rate", load.req_rate},
+                      {"queue_len", load.queue_len},
+                      {"cpu_load_avg", load.cpu_load_avg}};
+        IOPSvector[i] = load.auth.meta_load();*/
+        }
+
+      //ok I know all IOPS, know get to calculateIF
+      dout(LUNULE_DEBUG_LEVEL) << " MDS_IFBEAT " << __func__ << " (2) get IOPS: " << IOPSvector << " load: "<< load_vector << dendl;
+      
+      double avg_load = std::accumulate(std::begin(load_vector), std::end(load_vector), 0.0)/load_vector.size(); 
+      double avg_IOPS = std::accumulate(std::begin(IOPSvector), std::end(IOPSvector), 0.0)/IOPSvector.size(); 
+      double max_IOPS = *max_element(IOPSvector.begin(), IOPSvector.end());
+      double sum_quadratic = 0.0;
+      unsigned max_exporter_count = 5;
+      double my_if_threshold = simple_if_threshold/min(cluster_size,max_exporter_count);
+      int importer_count = 0;
+
+      mds_rank_t max_pos = mds_rank_t(IOPSvector.begin() - max_element(IOPSvector.begin(), IOPSvector.end()));
+      mds_rank_t min_pos = mds_rank_t(IOPSvector.begin() - min_element(IOPSvector.begin(), IOPSvector.end()));
+      mds_rank_t temp_pos=mds_rank_t(0);
+      vector<imbalance_summary_t> my_imbalance_vector(cluster_size);
+      vector<imbalance_summary_t>::iterator my_if_it = my_imbalance_vector.begin();
+
+
+      std::for_each (std::begin(IOPSvector), std::end(IOPSvector), [&](const double my_IOPS) {  
+        sum_quadratic  += (my_IOPS-avg_IOPS)*(my_IOPS-avg_IOPS);  
+
+        (*my_if_it).my_if = sqrt((my_IOPS-avg_IOPS)*(my_IOPS-avg_IOPS)/(cluster_size-1)) /(sqrt(cluster_size)*avg_IOPS);
+        (*my_if_it).my_urgency = 1/(1+pow(exp(1), 5-10*(my_IOPS/g_conf->mds_bal_presetmax)));
+        (*my_if_it).whoami = temp_pos;
+        if(my_IOPS>avg_IOPS){
+          (*my_if_it).is_bigger = true;
+        }else{
+          (*my_if_it).is_bigger = false;
+          if((*my_if_it).my_if >= my_if_threshold){
+            importer_count++;
+          }
+        }
+        temp_pos++;
+        my_if_it++;
+      });
+      
+      importer_count = max(importer_count, 1);
+      importer_count = min(importer_count, 5);
+
+      //simple_migration_amount = simple_migration_total_amount / importer_count;
+      simple_migration_amount = 0.1;
+
+      double stdev_IOPS = sqrt(sum_quadratic/(IOPSvector.size()-1));
+      double imbalance_degree = 0.0;
+      
+      double urgency = 1/(1+pow(exp(1), 5-10*(max_IOPS/g_conf->mds_bal_presetmax)));
+
+      if(sqrt(IOPSvector.size())*avg_IOPS == 0){
+        imbalance_degree = 0.0;
+      }else{
+        imbalance_degree = stdev_IOPS/(sqrt(IOPSvector.size())*avg_IOPS);
+      }
+
+      double imbalance_factor = imbalance_degree*urgency;
+      
+      //dout(LUNULE_DEBUG_LEVEL) << " MDS_IFBEAT " << __func__ << " (2.1) avg_IOPS: " << avg_IOPS << " max_IOPS: " << max_IOPS << " stdev_IOPS: " << stdev_IOPS << " imbalance_degree: " << imbalance_degree << " presetmax: " << g_conf->mds_bal_presetmax << dendl;
+
+      
+
+      if(imbalance_factor>=simple_if_threshold){
+        dout(0) << " MDS_IFBEAT " << __func__ << " (2.1) imbalance_factor is high enough: " << imbalance_factor << " imbalance_degree: " << imbalance_degree << " urgency: " << urgency << " start to send " << dendl;
+        
+        set<mds_rank_t> up;
+        mds->get_mds_map()->get_up_mds_set(up);
+        for (set<mds_rank_t>::iterator p = up.begin(); p != up.end(); ++p) {
+	  if (*p == 0)continue;
+        dout(LUNULE_DEBUG_LEVEL) << " MDS_IFBEAT " << __func__ << " (2.2.01) I'm: " <<  my_imbalance_vector[*p].whoami << " " <<  my_imbalance_vector[*p].my_if << " " << my_imbalance_vector[*p].is_bigger << dendl;
+          vector<migration_decision_t> mds_decision;
+          //std::sort (my_imbalance_vector.begin(), my_imbalance_vector.end(), sortImporter);
+          if((max_pos == my_imbalance_vector[*p].whoami || my_imbalance_vector[*p].my_if>my_if_threshold) && my_imbalance_vector[*p].is_bigger){
+          int max_importer_count = 0;
+            for (vector<imbalance_summary_t>::iterator my_im_it = my_imbalance_vector.begin();my_im_it!=my_imbalance_vector.end() && (max_importer_count < max_exporter_count);my_im_it++){
+              dout(LUNULE_DEBUG_LEVEL) << " MDS_IFBEAT " << __func__ << " (2.2.011), try match" << *p << ": " << " with " << (*my_im_it).whoami << " " <<  (*my_im_it).my_if << " " << (*my_im_it).is_bigger << dendl;
+            if((*my_im_it).whoami != *p &&(*my_im_it).is_bigger == false && ((*my_im_it).my_if >=my_if_threshold  || (*my_im_it).whoami == min_pos )){
+              migration_decision_t temp_decision = {(*my_im_it).whoami,static_cast<float>(simple_migration_amount*load_vector[*p]),static_cast<float>(simple_migration_amount)};
+              mds_decision.push_back(temp_decision);
+              max_importer_count ++;
+              dout(LUNULE_DEBUG_LEVEL) << " MDS_IFBEAT " << __func__ << " (2.2.1) decision: " << temp_decision.target_import_mds << " " << temp_decision.target_export_load  << temp_decision.target_export_percent<< dendl;
+            }
+          }
+          send_ifbeat(*p, imbalance_factor, mds_decision);
+          }
+        }
+
+        if( (max_pos == my_imbalance_vector[0].whoami || my_imbalance_vector[0].my_if>my_if_threshold) && my_imbalance_vector[0].is_bigger){
+          vector<migration_decision_t> my_decision;
+          int max_importer_count = 0;
+          for (vector<imbalance_summary_t>::iterator my_im_it = my_imbalance_vector.begin();my_im_it!=my_imbalance_vector.end() && (max_importer_count < max_exporter_count);my_im_it++){
+            if((*my_im_it).whoami != whoami &&(*my_im_it).is_bigger == false && ((*my_im_it).my_if >=(my_if_threshold) || (*my_im_it).whoami == min_pos )){
+              //migration_decision_t temp_decision = {(*my_im_it).whoami,static_cast<float>(simple_migration_amount*load_vector[0])};
+              dout(LUNULE_DEBUG_LEVEL) << " MDS_IFBEAT " << __func__ << " (2.2.011), try match" << 0 << ": " << " with " << (*my_im_it).whoami << " " <<  (*my_im_it).my_if << " " << (*my_im_it).is_bigger << dendl;
+              migration_decision_t temp_decision = {(*my_im_it).whoami,static_cast<float>((load_vector[0]-avg_load)/importer_count),static_cast<float>(simple_migration_amount)};
+              my_decision.push_back(temp_decision);
+              max_importer_count ++;
+              dout(LUNULE_DEBUG_LEVEL) << " MDS_IFBEAT " << __func__ << " (2.2.2) decision of mds0: " << temp_decision.target_import_mds << " " << temp_decision.target_export_load  << temp_decision.target_export_percent<< dendl;
+            }
+          }
+          simple_determine_rebalance(my_decision);
+          
+          if(urgency<=0.1){
+            dout(0) << " MDS_IFBEAT " << __func__ << "wird bug, dont clear" <<dendl;
+          }else{
+            dout(0) << " MDS_IFBEAT " << __func__ << "new epoch, clear_export_queue" <<dendl;
+            mds->mdcache->migrator->clear_export_queue();  
+          }
+        }
+      }else{
+      dout(0) << " MDS_IFBEAT " << __func__ << " (2.2) imbalance_factor is low: " << imbalance_factor << " imbalance_degree: " << imbalance_degree << " urgency: " << urgency << dendl;
+      //mds->mdcache->migrator->clear_export_queue();
+      }
+    }else{
+      dout(LUNULE_DEBUG_LEVEL) << " MDS_IFBEAT " << __func__ << " (3)  ifbeat: No enough MDSload to calculate IF, skip " << dendl;
+    }
+  }else{
+    double get_if_value = m->get_IFvaule();
+    if(get_if_value>=simple_if_threshold){
+      dout(LUNULE_DEBUG_LEVEL) << " MDS_IFBEAT " << __func__ << " (3.1) Imbalance Factor is high enough: " << m->get_IFvaule() << dendl;
+      simple_determine_rebalance(m->get_decision());
+      dout(0) << " MDS_IFBEAT " << __func__ << "new epoch, clear_export_queue" <<dendl;
+      mds->mdcache->migrator->clear_export_queue();  
+    }else{
+      dout(LUNULE_DEBUG_LEVEL) << " MDS_IFBEAT " << __func__ << " (3.1) Imbalance Factor is low: " << m->get_IFvaule() << dendl;
+      //mds->mdcache->migrator->clear_export_queue();
+    }
+  }
+
+  // done
+ out:
+  m->put();
+}
+
+/* This function DOES put the passed message before returning */
+void MDBalancer::handle_heartbeat(MHeartbeat *m)
+{
+  typedef map<mds_rank_t, mds_load_t> mds_load_map_t;
+
+  mds_rank_t who = mds_rank_t(m->get_source().num());
+  dout(25) << "=== got heartbeat " << m->get_beat() << " from " << m->get_source().num() << " " << m->get_load() << dendl;
+  #ifdef MDS_MONITOR
+  dout(7) << " MDS_MONITOR " << __func__ << " (1) get heartbeat " << m->get_beat() << " from " << who << " load " << m->get_load() << dendl;
+  #endif
+
+  if (!mds->is_active())
+    goto out;
+
+  if (!mds->mdcache->is_open()) {
+    dout(10) << "opening root on handle_heartbeat" << dendl;
+    mds->mdcache->wait_for_open(new C_MDS_RetryMessage(mds, m));
+    return;
+  }
+
+  if (mds->is_cluster_degraded()) {
+    dout(10) << " degraded, ignoring" << dendl;
+    goto out;
+  }
+
+  if (mds->get_nodeid() != 0 && m->get_beat() > beat_epoch) {
+    dout(10) << "receive next epoch " << m->get_beat() << " from mds." << who << " before mds0" << dendl;
+
+    beat_epoch = m->get_beat();
+    // clear the mds load info whose epoch is less than beat_epoch 
+    mds_load.clear();
+  }
+
+  if (who == 0) {
+    dout(20) << " from mds0, new epoch " << m->get_beat() << dendl;
+    if (beat_epoch != m->get_beat()) {
+      mds_load.clear();
+    }
+    beat_epoch = m->get_beat();
+    send_heartbeat();
+
+    //req_tracer.switch_epoch();
+
+    vector<migration_decision_t> empty_decision;
+    send_ifbeat(0, -1, empty_decision);
+
+    mds->mdcache->show_subtrees();
+  }
+
+  {
+    // set mds_load[who]
+    mds_load_map_t::value_type val(who, m->get_load());
+    pair < mds_load_map_t::iterator, bool > rval (mds_load.insert(val));
+    if (!rval.second) {
+      rval.first->second = val.second;
+    }
+  }
+  mds_import_map[ who ] = m->get_import_map();
+
+  //if imbalance factor is enabled, won't use old migration
+  
+  if(g_conf->mds_bal_ifenable == 0){
+    unsigned cluster_size = mds->get_mds_map()->get_num_in_mds();
+    if (mds_load.size() == cluster_size) {
+      #ifdef MDS_MONITOR
+      dout(7) << " MDS_MONITOR " << __func__ << " (2) receive all mds heartbeats, now start balance" << dendl;
+      #endif
+      // let's go!
+      //export_empties();  // no!
+
+      /* avoid spamming ceph -w if user does not turn mantle on */
+      if (mds->mdsmap->get_balancer() != "") {
+        int r = mantle_prep_rebalance();
+        if (!r) goto out;
+	mds->clog->warn() << "using old balancer; mantle failed for "
+                          << "balancer=" << mds->mdsmap->get_balancer()
+                          << " : " << cpp_strerror(r);
+      }
+      prep_rebalance(m->get_beat());
+    }
+    #ifdef MDS_MONITOR
+    dout(7) << " MDS_MONITOR " << __func__ << " (2) waiting other heartbeats..." << dendl;
+    #endif
+  }else{
+    //use new migration
+  }
+
+  // done
+ out:
+  m->put();
+}
+
+
+void MDBalancer::export_empties()
+{
+  dout(5) << "export_empties checking for empty imports" << dendl;
+
+  std::set<CDir *> subtrees;
+  mds->mdcache->get_fullauth_subtrees(subtrees);
+  for (auto &dir : subtrees) {
+    if (dir->is_freezing() || dir->is_frozen())
+      continue;
+
+    if (!dir->inode->is_base() &&
+	!dir->inode->is_stray() &&
+	dir->get_num_head_items() == 0)
+      mds->mdcache->migrator->export_empty_import(dir);
+  }
+}
+
+
+
+double MDBalancer::try_match(balance_state_t& state, mds_rank_t ex, double& maxex,
+                             mds_rank_t im, double& maxim)
+{
+  #ifdef MDS_MONITOR
+  dout(7) << " MDS_MONITOR " << __func__ << " Try Match BEGIN " << dendl;
+  #endif
+  if (maxex <= 0 || maxim <= 0) return 0.0;
+
+  double howmuch = MIN(maxex, maxim);
+  if (howmuch <= 0) return 0.0;
+
+  dout(5) << "   - mds." << ex << " exports " << howmuch << " to mds." << im << dendl;
+
+  if (ex == mds->get_nodeid())
+    state.targets[im] += howmuch;
+
+  state.exported[ex] += howmuch;
+  state.imported[im] += howmuch;
+  #ifdef MDS_MONITOR
+  dout(7) << " MDS_MONITOR " << __func__ << " (1) howmuch matched : "<< howmuch << dendl;
+  #endif
+  maxex -= howmuch;
+  maxim -= howmuch;
+  #ifdef MDS_MONITOR
+  dout(7) << " MDS_MONITOR " << __func__ << " Try Match END " << dendl;
+  #endif
+  return howmuch;
+}
+
+void MDBalancer::queue_split(const CDir *dir, bool fast)
+{
+  dout(10) << __func__ << " enqueuing " << *dir
+                       << " (fast=" << fast << ")" << dendl;
+
+  assert(mds->mdsmap->allows_dirfrags());
+  const dirfrag_t frag = dir->dirfrag();
+
+  auto callback = [this, frag](int r) {
+    if (split_pending.erase(frag) == 0) {
+      // Someone beat me to it.  This can happen in the fast splitting
+      // path, because we spawn two contexts, one with mds->timer and
+      // one with mds->queue_waiter.  The loser can safely just drop
+      // out.
+      return;
+    }
+
+    CDir *split_dir = mds->mdcache->get_dirfrag(frag);
+    if (!split_dir) {
+      dout(10) << "drop split on " << frag << " because not in cache" << dendl;
+      return;
+    }
+    if (!split_dir->is_auth()) {
+      dout(10) << "drop split on " << frag << " because non-auth" << dendl;
+      return;
+    }
+
+    // Pass on to MDCache: note that the split might still not
+    // happen if the checks in MDCache::can_fragment fail.
+    dout(10) << __func__ << " splitting " << *split_dir << dendl;
+    mds->mdcache->split_dir(split_dir, g_conf->mds_bal_split_bits);
+  };
+
+  bool is_new = false;
+  if (split_pending.count(frag) == 0) {
+    split_pending.insert(frag);
+    is_new = true;
+  }
+
+  if (fast) {
+    // Do the split ASAP: enqueue it in the MDSRank waiters which are
+    // run at the end of dispatching the current request
+    mds->queue_waiter(new MDSInternalContextWrapper(mds, 
+          new FunctionContext(callback)));
+  } else if (is_new) {
+    // Set a timer to really do the split: we don't do it immediately
+    // so that bursts of ops on a directory have a chance to go through
+    // before we freeze it.
+    mds->timer.add_event_after(g_conf->mds_bal_fragment_interval,
+                               new FunctionContext(callback));
+  }
+}
+
+void MDBalancer::queue_merge(CDir *dir)
+{
+  const auto frag = dir->dirfrag();
+  auto callback = [this, frag](int r) {
+    assert(frag.frag != frag_t());
+
+    // frag must be in this set because only one context is in flight
+    // for a given frag at a time (because merge_pending is checked before
+    // starting one), and this context is the only one that erases it.
+    merge_pending.erase(frag);
+
+    CDir *dir = mds->mdcache->get_dirfrag(frag);
+    if (!dir) {
+      dout(10) << "drop merge on " << frag << " because not in cache" << dendl;
+      return;
+    }
+    assert(dir->dirfrag() == frag);
+
+    if(!dir->is_auth()) {
+      dout(10) << "drop merge on " << *dir << " because lost auth" << dendl;
+      return;
+    }
+
+    dout(10) << "merging " << *dir << dendl;
+
+    CInode *diri = dir->get_inode();
+
+    frag_t fg = dir->get_frag();
+    while (fg != frag_t()) {
+      frag_t sibfg = fg.get_sibling();
+      list<CDir*> sibs;
+      bool complete = diri->get_dirfrags_under(sibfg, sibs);
+      if (!complete) {
+        dout(10) << "  not all sibs under " << sibfg << " in cache (have " << sibs << ")" << dendl;
+        break;
+      }
+      bool all = true;
+      for (list<CDir*>::iterator p = sibs.begin(); p != sibs.end(); ++p) {
+        CDir *sib = *p;
+        if (!sib->is_auth() || !sib->should_merge()) {
+          all = false;
+          break;
+        }
+      }
+      if (!all) {
+        dout(10) << "  not all sibs under " << sibfg << " " << sibs << " should_merge" << dendl;
+        break;
+      }
+      dout(10) << "  all sibs under " << sibfg << " " << sibs << " should merge" << dendl;
+      fg = fg.parent();
+    }
+
+    if (fg != dir->get_frag())
+      mds->mdcache->merge_dir(diri, fg);
+  };
+
+  if (merge_pending.count(frag) == 0) {
+    dout(20) << __func__ << " enqueued dir " << *dir << dendl;
+    merge_pending.insert(frag);
+    mds->timer.add_event_after(g_conf->mds_bal_fragment_interval,
+        new FunctionContext(callback));
+  } else {
+    dout(20) << __func__ << " dir already in queue " << *dir << dendl;
+  }
+}
+
+void MDBalancer::prep_rebalance(int beat)
+{
+  balance_state_t state;
+
+  if (g_conf->mds_thrash_exports) {
+    //we're going to randomly export to all the mds in the cluster
+    set<mds_rank_t> up_mds;
+    mds->get_mds_map()->get_up_mds_set(up_mds);
+    for (const auto &rank : up_mds) {
+      state.targets[rank] = 0.0;
+    }
+  } else {
+    int cluster_size = mds->get_mds_map()->get_num_in_mds();
+    mds_rank_t whoami = mds->get_nodeid();
+    rebalance_time = ceph_clock_now();
+
+    dout(5) << " prep_rebalance: cluster loads are" << dendl;
+
+    mds->mdcache->migrator->clear_export_queue();
+
+    // rescale!  turn my mds_load back into meta_load units
+    double load_fac = 1.0;
+    map<mds_rank_t, mds_load_t>::iterator m = mds_load.find(whoami);
+    if ((m != mds_load.end()) && (calc_mds_load(m->second) > 0)) {
+      double metald = calc_mds_load(m->second, true);
+      double mdsld = calc_mds_load(m->second);
+      load_fac = metald / mdsld;
+      dout(7) << " load_fac is " << load_fac
+	      << " <- " << m->second.auth << " " << metald
+	      << " / " << mdsld
+	      << dendl;
+        #ifdef MDS_MONITOR
+        dout(7) << " MDS_MONITOR " << __func__ << " (1) calculate my load factor meta_load " << metald << " mds_load " << mdsld << " load_factor " << load_fac << dendl;
+        #endif
+    }
+
+    double total_load = 0.0;
+    multimap<double,mds_rank_t> load_map;
+    #ifdef MDS_MONITOR
+    dout(7) << " MDS_MONITOR " << __func__ << " (2) compute mds cluter load" << dendl;
+    #endif
+    for (mds_rank_t i=mds_rank_t(0); i < mds_rank_t(cluster_size); i++) {
+      map<mds_rank_t, mds_load_t>::value_type val(i, mds_load_t(ceph_clock_now()));
+      std::pair < map<mds_rank_t, mds_load_t>::iterator, bool > r(mds_load.insert(val));
+      mds_load_t &load(r.first->second);
+
+      double l = calc_mds_load(load) * load_fac;
+      mds_meta_load[i] = l;
+      #ifdef MDS_MONITOR
+      dout(7) << " MDS_MONITOR " << __func__ << " (2) mds." << i << " load " << l << dendl;
+      #endif
+      if (whoami == 0)
+	dout(5) << "  mds." << i
+		<< " " << load
+		<< " = " << calc_mds_load(load)
+		<< " ~ " << l << dendl;
+
+      if (whoami == i) my_load = l;
+      total_load += l;
+
+      load_map.insert(pair<double,mds_rank_t>( l, i ));
+    }
+
+    // target load
+    target_load = total_load / (double)cluster_size;
+    dout(5) << "prep_rebalance:  my load " << my_load
+	    << "   target " << target_load
+	    << "   total " << total_load
+	    << dendl;
+    #ifdef MDS_MONITOR
+    dout(7) << " MDS_MONITOR " << __func__ << " (3) total_load " << total_load << " cluster_size " << cluster_size << " target_load " << target_load << dendl;
+    #endif
+
+    // under or over?
+    if (my_load < target_load * (1.0 + g_conf->mds_bal_min_rebalance)) {
+      dout(5) << "  i am underloaded or barely overloaded, doing nothing." << dendl;
+      #ifdef MDS_MONITOR
+      dout(7) << " MDS_MONITOR " << __func__ << " (3) my_load is small, so doing nothing (" << my_load << " < " << target_load << " * " <<g_conf->mds_bal_min_rebalance << ")" << dendl;
+      #endif
+      last_epoch_under = beat_epoch;
+      mds->mdcache->show_subtrees();
+      return;
+    }
+
+    // am i over long enough?
+    if (last_epoch_under && beat_epoch - last_epoch_under < 2) {
+      dout(5) << "  i am overloaded, but only for " << (beat_epoch - last_epoch_under) << " epochs" << dendl;
+      return;
+    }
+
+    dout(5) << "  i am sufficiently overloaded" << dendl;
+    #ifdef MDS_MONITOR
+    dout(7) << " MDS_MONITOR " << __func__ << " (4) I am overloaded!!! Now need to migrate." << dendl;
+    dout(7) << " MDS_MONITOR " << __func__ << " (4) decide importer and exporter!" << dendl;
+    #endif
+
+
+    // first separate exporters and importers
+    multimap<double,mds_rank_t> importers;
+    multimap<double,mds_rank_t> exporters;
+    set<mds_rank_t>             importer_set;
+    set<mds_rank_t>             exporter_set;
+
+    for (multimap<double,mds_rank_t>::iterator it = load_map.begin();
+	 it != load_map.end();
+	 ++it) {
+      if (it->first < target_load) {
+	dout(15) << "   mds." << it->second << " is importer" << dendl;
+  #ifdef MDS_MONITOR
+  dout(7) << " MDS_MONITOR " << __func__ << " (4) importer - mds." << it->second << " load " << it->first << " < " << target_load << "(target_load)" <<dendl;
+  #endif
+	importers.insert(pair<double,mds_rank_t>(it->first,it->second));
+	importer_set.insert(it->second);
+      } else {
+	dout(15) << "   mds." << it->second << " is exporter" << dendl;
+  #ifdef MDS_MONITOR
+  dout(7) << " MDS_MONITOR " << __func__ << " (4) exporter - mds." << it->second << " load " << it->first << " >= " << target_load << "(target_load)" <<dendl;
+  #endif
+	exporters.insert(pair<double,mds_rank_t>(it->first,it->second));
+	exporter_set.insert(it->second);
+      }
+    }
+
+
+    // determine load transfer mapping
+
+    if (true) {
+      // analyze import_map; do any matches i can
+      #ifdef MDS_MONITOR
+      dout(7) << " MDS_MONITOR " << __func__ << " (5) determine load transfer mapping " << dendl;
+      dout(7) << " MDS_MONITOR " << __func__ << " ----------------------------------- " << dendl;
+      dout(7) << " MDS_MONITOR " << __func__ << " (5) before determination, state elements " << dendl;
+      map<mds_rank_t, double>::iterator it_target = state.targets.begin();
+      while(it_target != state.targets.end()){
+        dout(7) << " MDS_MONITOR " << __func__ << "(5) targets mds." << it_target->first << " load " << it_target->second << dendl;
+        it_target++;
+      }
+      map<mds_rank_t, double>::iterator it_import = state.imported.begin();
+      while(it_import != state.imported.end()){
+        dout(7) << " MDS_MONITOR " << __func__ << "(5) imported mds." << it_import->first << " load " << it_import->second << dendl;
+        it_import++;
+      }
+      map<mds_rank_t, double>::iterator it_export = state.exported.begin();
+      while(it_export != state.exported.end()){
+        dout(7) << " MDS_MONITOR " << __func__ << "(5) exported mds." << it_export->first << " load " << it_export->second << dendl;
+        it_export++;
+      }
+      dout(7) << " MDS_MONITOR " << __func__ << " ----------------------------------- " << dendl;
+      #endif
+      dout(15) << "  matching exporters to import sources" << dendl;
+
+      #ifdef MDS_MONITOR
+      dout(7) << " BEGIN TO LIST EXPORTER " << dendl;
+      #endif
+      // big -> small exporters
+      for (multimap<double,mds_rank_t>::reverse_iterator ex = exporters.rbegin();
+	   ex != exporters.rend();
+	   ++ex) {
+	double maxex = get_maxex(state, ex->second);
+    #ifdef MDS_MONITOR
+    dout(7) << " MDS_MONITOR " << __func__ << "(5) list exporters: "<< maxex << dendl;
+    #endif
+
+	if (maxex <= .001) continue;
+
+	// check importers. for now, just in arbitrary order (no intelligent matching).
+	for (map<mds_rank_t, float>::iterator im = mds_import_map[ex->second].begin();
+	     im != mds_import_map[ex->second].end();
+	     ++im) {
+	  double maxim = get_maxim(state, im->first);
+	  if (maxim <= .001) continue;
+	  try_match(state, ex->second, maxex, im->first, maxim);
+	  if (maxex <= .001) break;
+	}
+      }
+    }
+
+    // old way
+    if (beat % 2 == 1) {
+      dout(15) << "  matching big exporters to big importers" << dendl;
+      // big exporters to big importers
+      multimap<double,mds_rank_t>::reverse_iterator ex = exporters.rbegin();
+      multimap<double,mds_rank_t>::iterator im = importers.begin();
+      while (ex != exporters.rend() &&
+	     im != importers.end()) {
+        double maxex = get_maxex(state, ex->second);
+	double maxim = get_maxim(state, im->second);
+  #ifdef MDS_MONITOR
+  dout(7) << " MDS_MONITOR " << __func__ << " before match: maxex: "<<maxex<<" maxim: "<<maxim << dendl;
+  #endif
+	if (maxex < .001 || maxim < .001) break;
+	try_match(state, ex->second, maxex, im->second, maxim);
+	if (maxex <= .001) ++ex;
+	if (maxim <= .001) ++im;
+  #ifdef MDS_MONITOR
+  dout(7) << " MDS_MONITOR " << __func__ << " after match: maxex: "<<maxex<<" maxim: "<<maxim << dendl;
+  #endif
+      }
+    } else { // new way
+      dout(15) << "  matching small exporters to big importers" << dendl;
+      // small exporters to big importers
+      multimap<double,mds_rank_t>::iterator ex = exporters.begin();
+      multimap<double,mds_rank_t>::iterator im = importers.begin();
+      while (ex != exporters.end() &&
+	     im != importers.end()) {
+        double maxex = get_maxex(state, ex->second);
+	double maxim = get_maxim(state, im->second);
+	if (maxex < .001 || maxim < .001) break;
+	try_match(state, ex->second, maxex, im->second, maxim);
+	if (maxex <= .001) ++ex;
+	if (maxim <= .001) ++im;
+      }
+    }
+  }
+  #ifdef MDS_MONITOR
+  dout(7) << " MDS_MONITOR " << __func__ << " ----------------------------------- " << dendl;
+  dout(7) << " MDS_MONITOR " << __func__ << " (6) after determination, state elements " << dendl;
+  map<mds_rank_t, double>::iterator it_target = state.targets.begin();
+  while(it_target != state.targets.end()){
+    dout(7) << " MDS_MONITOR " << __func__ << "(6) targets mds." << it_target->first << " load " << it_target->second << dendl;
+    it_target++;
+  }
+  map<mds_rank_t, double>::iterator it_import = state.imported.begin();
+  while(it_import != state.imported.end()){
+    dout(7) << " MDS_MONITOR " << __func__ << "(6) imported mds." << it_import->first << " load " << it_import->second << dendl;
+    it_import++;
+  }
+  map<mds_rank_t, double>::iterator it_export = state.exported.begin();
+  while(it_export != state.exported.end()){
+    dout(7) << " MDS_MONITOR " << __func__ << "(6) exported mds." << it_export->first << " load " << it_export->second << dendl;
+    it_export++;
+  }
+  dout(7) << " MDS_MONITOR " << __func__ << " ----------------------------------- " << dendl;
+  #endif
+  try_rebalance(state);
+}
+
+int MDBalancer::mantle_prep_rebalance()
+{
+  balance_state_t state;
+
+  /* refresh balancer if it has changed */
+  if (bal_version != mds->mdsmap->get_balancer()) {
+    bal_version.assign("");
+    int r = localize_balancer();
+    if (r) return r;
+
+    /* only spam the cluster log from 1 mds on version changes */
+    if (mds->get_nodeid() == 0)
+      mds->clog->info() << "mantle balancer version changed: " << bal_version;
+  }
+
+  /* prepare for balancing */
+  int cluster_size = mds->get_mds_map()->get_num_in_mds();
+  rebalance_time = ceph_clock_now();
+  mds->mdcache->migrator->clear_export_queue();
+
+  /* fill in the metrics for each mds by grabbing load struct */
+  vector < map<string, double> > metrics (cluster_size);
+  for (mds_rank_t i=mds_rank_t(0);
+       i < mds_rank_t(cluster_size);
+       i++) {
+    map<mds_rank_t, mds_load_t>::value_type val(i, mds_load_t(ceph_clock_now()));
+    std::pair < map<mds_rank_t, mds_load_t>::iterator, bool > r(mds_load.insert(val));
+    mds_load_t &load(r.first->second);
+
+    metrics[i] = {{"auth.meta_load", load.auth.meta_load()},
+                  {"all.meta_load", load.all.meta_load()},
+                  {"req_rate", load.req_rate},
+                  {"queue_len", load.queue_len},
+                  {"cpu_load_avg", load.cpu_load_avg}};
+  }
+
+  /* execute the balancer */
+  Mantle mantle;
+  int ret = mantle.balance(bal_code, mds->get_nodeid(), metrics, state.targets);
+  dout(2) << " mantle decided that new targets=" << state.targets << dendl;
+
+  /* mantle doesn't know about cluster size, so check target len here */
+  if ((int) state.targets.size() != cluster_size)
+    return -EINVAL;
+  else if (ret)
+    return ret;
+
+  try_rebalance(state);
+  return 0;
+}
+
+void MDBalancer::simple_determine_rebalance(vector<migration_decision_t>& migration_decision){
+
+  dout(LUNULE_DEBUG_LEVEL) << " MDS_IFBEAT " << __func__ << " (1) start to migration by simple policy "<< dendl;
+  set<CDir*> already_exporting;
+  rebalance_time = ceph_clock_now();
+
+  for (auto &it : migration_decision){
+    mds_rank_t target = it.target_import_mds;
+    //double ex_load = it.target_export_load;
+    int my_mds_load= calc_mds_load(get_load(rebalance_time), true);
+    double ex_load = it.target_export_percent * my_mds_load;
+
+    dout(0) << " MDS_IFBEAT " << __func__ << " (2) want send " << it.target_export_percent << " * " <<  my_mds_load  << " load to " << target << dendl;
+    
+    set<CDir*> candidates;
+    mds->mdcache->get_fullauth_subtrees(candidates);
+    list<CDir*> exports;
+    int count = 0;
+    double have = 0.0;
+    for (set<CDir*>::iterator pot = candidates.begin(); pot != candidates.end(); ++pot) {
+      if ((*pot)->is_freezing() || (*pot)->is_frozen() || (*pot)->get_inode()->is_stray()) continue;
+      
+      find_exports(*pot, ex_load, exports, have, already_exporting);
+      //find_exports_wrapper(*pot, ex_load, exports, have, already_exporting, target);
+      if(have>= 0.8*ex_load )break;
+      if(exports.size() - count>=MAX_EXPORT_SIZE)
+      {
+        count = exports.size();
+  dout(0) << " MDS_IFBEAT " << " find: " << exports.size() << " last: " << count << " leave " << target << exports << dendl;       
+        break;
+      }
+      //if (have > amount-MIN_OFFLOAD)break;
+    }
+
+    dout(LUNULE_DEBUG_LEVEL) << " MDS_IFBEAT " << __func__ << " (2.1) find this: " << exports << dendl;
+
+    for (list<CDir*>::iterator it = exports.begin(); it != exports.end(); ++it) {
+      dout(LUNULE_DEBUG_LEVEL) << " MDS_IFBEAT " << __func__ << " (3) exporting " << (*it)->pop_auth_subtree << "  " << (*it)->get_load(this) << " to mds." << target << " DIR " << **it <<dendl;
+      mds->mdcache->migrator->export_dir_nicely(*it, target);
+    }
+  }
+  dout(LUNULE_DEBUG_LEVEL) << " MDS_IFBEAT " << __func__ << " (4) simple rebalance done" << dendl;
+}
+
+
+void MDBalancer::try_rebalance(balance_state_t& state)
+{
+  if (g_conf->mds_thrash_exports) {
+    dout(5) << "mds_thrash is on; not performing standard rebalance operation!"
+	    << dendl;
+    return;
+  }
+
+  #ifdef MDS_MONITOR
+  dout(7) << " MDS_MONITOR " << __func__ << " (1) start" <<dendl;
+  #endif
+
+  // make a sorted list of my imports
+  map<double,CDir*>    import_pop_map;
+  multimap<mds_rank_t,CDir*>  import_from_map;
+  set<CDir*> fullauthsubs;
+
+  mds->mdcache->get_fullauth_subtrees(fullauthsubs);
+  for (set<CDir*>::iterator it = fullauthsubs.begin();
+       it != fullauthsubs.end();
+       ++it) {
+    CDir *im = *it;
+    if (im->get_inode()->is_stray()) continue;
+
+    double pop = im->get_load(this);
+    #ifdef MDS_COLDFIRST_BALANCER
+    
+    #endif
+    #ifdef MDS_MONITOR
+    dout(7) << " MDS_MONITOR " << __func__ << " (2) Dir " << *im << " pop " << pop <<dendl;
+    #endif
+
+    if (g_conf->mds_bal_idle_threshold > 0 &&
+	pop < g_conf->mds_bal_idle_threshold &&
+	im->inode != mds->mdcache->get_root() &&
+	im->inode->authority().first != mds->get_nodeid()) {
+      #ifdef MDS_MONITOR
+      dout(7) << " MDS_MONITOR " << __func__ << " (2) exporting idle (" << pop << " ) import " << *im
+        << " back to mds. " << im->inode->authority().first <<dendl;
+      #endif
+      dout(5) << " exporting idle (" << pop << ") import " << *im
+	      << " back to mds." << im->inode->authority().first
+	      << dendl;
+      mds->mdcache->migrator->export_dir_nicely(im, im->inode->authority().first);
+      continue;
+    }
+
+    import_pop_map[ pop ] = im;
+    mds_rank_t from = im->inode->authority().first;
+    dout(15) << "  map: i imported " << *im << " from " << from << dendl;
+    #ifdef MDS_MONITOR
+    dout(7) << " MDS_MONITOR " << __func__ << " (2) record import directory mds." << from << ", Dir " << *im << " pop " << pop <<dendl;
+    #endif
+    import_from_map.insert(pair<mds_rank_t,CDir*>(from, im));
+  }
+
+
+
+  // do my exports!
+  set<CDir*> already_exporting;
+
+  for (auto &it : state.targets) {
+    mds_rank_t target = it.first;
+    double amount = it.second;
+
+    if (amount < MIN_OFFLOAD) continue;
+    if (amount / target_load < .2) continue;
+
+    dout(5) << "want to send " << amount << " to mds." << target
+      //<< " .. " << (*it).second << " * " << load_fac
+	    << " -> " << amount
+	    << dendl;//" .. fudge is " << fudge << dendl;
+    #ifdef MDS_MONITOR
+    dout(7) << " MDS_MONITOR " << __func__ << " (3) SELECT exported directory, send " << amount << " to mds." << target <<dendl;
+    #endif
+
+
+    double have = 0.0;
+
+
+    mds->mdcache->show_subtrees();
+
+    // search imports from target
+    if (import_from_map.count(target)) {
+      dout(5) << " aha, looking through imports from target mds." << target << dendl;
+      #ifdef MDS_MONITOR
+      dout(7) << " MDS_MONITOR " << __func__ << " (3) aha,  looking through imports from target mds." << target <<dendl;
+      #endif
+      pair<multimap<mds_rank_t,CDir*>::iterator, multimap<mds_rank_t,CDir*>::iterator> p =
+	import_from_map.equal_range(target);
+      while (p.first != p.second) {
+	CDir *dir = (*p.first).second;
+	dout(5) << "considering " << *dir << " from " << (*p.first).first << dendl;
+  #ifdef MDS_MONITOR
+  dout(7) << " MDS_MONITOR " << __func__ << " (3) considering " << *dir << " from " << (*p.first).first <<dendl;
+  #endif
+	multimap<mds_rank_t,CDir*>::iterator plast = p.first++;
+
+	if (dir->inode->is_base() ||
+	    dir->inode->is_stray())
+	  continue;
+	if (dir->is_freezing() || dir->is_frozen()) continue;  // export pbly already in progress
+	double pop = dir->get_load(this);
+	assert(dir->inode->authority().first == target);  // cuz that's how i put it in the map, dummy
+
+	if (pop <= amount-have) {
+	  dout(5) << "reexporting " << *dir
+		  << " pop " << pop
+		  << " back to mds." << target << dendl;
+   
+	  mds->mdcache->migrator->export_dir_nicely(dir, target);
+	  have += pop;
+    #ifdef MDS_MONITOR
+    dout(7) << " MDS_MONITOR " << __func__ << " (3) Have " << have << " reexporting " << *dir << " pop " << pop << " back to mds." << target <<dendl;
+    #endif
+	  import_from_map.erase(plast);
+	  import_pop_map.erase(pop);
+	} else {
+	  dout(5) << "can't reexport " << *dir << ", too big " << pop << dendl;
+    #ifdef MDS_MONITOR
+    dout(7) << " MDS_MONITOR " << __func__ << " (3) can't reexport " << *dir << ", too big " << pop << dendl;
+    #endif
+	}
+	if (amount-have < MIN_OFFLOAD) break;
+      }
+    }
+
+
+    if (amount-have < MIN_OFFLOAD) {
+      continue;
+    }
+
+    // any other imports
+    if (false)
+      for (map<double,CDir*>::iterator import = import_pop_map.begin();
+	   import != import_pop_map.end();
+	   import++) {
+	CDir *imp = (*import).second;
+	if (imp->inode->is_base() ||
+	    imp->inode->is_stray())
+	  continue;
+
+	double pop = (*import).first;
+	if (pop < amount-have || pop < MIN_REEXPORT) {
+	  dout(5) << "reexporting " << *imp
+		  << " pop " << pop
+		  << " back to mds." << imp->inode->authority()
+		  << dendl;
+	  have += pop;
+	  mds->mdcache->migrator->export_dir_nicely(imp, imp->inode->authority().first);
+	}
+	if (amount-have < MIN_OFFLOAD) break;
+      }
+
+
+    if (amount-have < MIN_OFFLOAD) {
+      //fudge = amount-have;
+      continue;
+    }
+
+    // okay, search for fragments of my workload
+     #ifdef MDS_MONITOR
+    dout(7) << " MDS_MONITOR " << __func__ << " (4) searching directory workloads " <<dendl;
+    #endif
+    set<CDir*> candidates;
+    mds->mdcache->get_fullauth_subtrees(candidates);
+
+    list<CDir*> exports;
+
+    for (set<CDir*>::iterator pot = candidates.begin();
+	 pot != candidates.end();
+	 ++pot) {
+      if ((*pot)->get_inode()->is_stray()) continue;
+
+      #ifdef MDS_COLDFIRST_BALANCER
+      //find_exports_coldfirst_trigger(*pot, amount, exports, have, target, already_exporting);
+      find_exports_coldfirst(*pot, amount, exports, have, already_exporting, target, COLDFIRST_DEPTH);
+      #else
+      find_exports(*pot, amount, exports, have, already_exporting);
+      #endif
+
+      #ifdef MDS_COLDFIRST_BALANCER
+      dout(1) << " MDS_COLD " << __func__ << " 1: start to coldfirst migration " <<dendl;
+      break;
+      #endif
+
+      #ifndef MDS_COLDFIRST_BALANCER
+      if (have > amount-MIN_OFFLOAD){
+        dout(1) << " MDS_COLD " << __func__ << " 2: start to coldfirst migration " <<dendl;
+        break;
+      }
+      #endif
+    }
+    //fudge = amount - have;
+
+    for (list<CDir*>::iterator it = exports.begin(); it != exports.end(); ++it) {
+      dout(5) << "   - exporting "
+	       << (*it)->pop_auth_subtree
+	       << " "
+	       << (*it)->get_load(this)
+	       << " to mds." << target
+	       << " " << **it
+	       << dendl;
+      #ifdef MDS_MONITOR
+      dout(7) << " MDS_MONITOR " << __func__ << " (5) exporting " << (*it)->pop_auth_subtree << "  " << (*it)->get_load(this)
+       << " to mds." << target << " DIR " << **it <<dendl;
+      #endif
+      mds->mdcache->migrator->export_dir_nicely(*it, target);
+    }
+  }
+
+  dout(5) << "rebalance done" << dendl;
+  mds->mdcache->show_subtrees();
+}
+
+#ifdef MDS_COLDFIRST_BALANCER
+void MDBalancer::find_exports_coldfirst_trigger(CDir *dir,
+                              double amount,
+                              list<CDir*>& exports,
+                              double& have,
+                              mds_rank_t dest,
+                              set<CDir*>& already_exporting)
+{
+  //bool have_dominator = false;
+  double need = amount - have;
+
+  list<CDir*> dominators;
+
+  double dir_pop = dir->get_load(this);
+  dout(LUNULE_DEBUG_LEVEL) << " MDS_COLD " << __func__ << " find dominator in " << *dir << " pop " << dir_pop << " amount " << amount << " have " << have << " need " << need << dendl;
+  
+  if (dir_pop > amount*0.05 ) {
+  find_exports_coldfirst(dir, amount, exports, have, already_exporting, dest, COLDFIRST_DEPTH);
+  }
+
+
+/*  for (auto it = dir->begin(); it != dir->end(); ++it) {
+    CInode *in = it->second->get_linkage()->get_inode();
+    if (!in) continue;
+    if (!in->is_dir()) continue;
+
+    list<CDir*> dfls;
+    in->get_dirfrags(dfls);
+      for (list<CDir*>::iterator p = dfls.begin();
+    p != dfls.end();
+    ++p) {
+        CDir *subdir = *p;
+
+        if (!subdir->is_auth()) continue;
+        if (already_exporting.count(subdir)) continue;
+
+        if (subdir->is_frozen() || dir->is_freezing() || subdir->get_inode()->is_stray()) continue;  // can't export this right now!
+
+        // how popular?
+        double pop = subdir->pop_auth_subtree.meta_load(rebalance_time, mds->mdcache->decayrate);
+        //dout(1) << " subdir pop " << pop << " " << *subdir << dendl;
+
+        list<CDir*> sub_dfls;
+        subdir->get_inode()->get_dirfrags(sub_dfls);
+
+        if (pop > need*0.05 && sub_dfls.size() > 1) {
+          dout(LUNULE_DEBUG_LEVEL) << " MDS_COLD_DOMINATOR " << __func__ << " find a dominator " << *((*it).second) << " pop: " << pop << dendl;
+          //dominators.push_back(subdir);
+          find_exports_coldfirst(subdir, amount, exports, have, already_exporting, dest, 10);
+          have_dominator = true;
+      }
+
+    }
+
+  }*/
+
+  /*if(!have_dominator){
+    for (list<CDir*>::iterator it = dominators.begin();
+       it != dominators.end();
+       ++it) {
+    dout(LUNULE_DEBUG_LEVEL) << " MDS_COLD " << __func__ << " descending into big " << **it << dendl;
+    find_exports_coldfirst(*it, amount, exports, have, already_exporting, dest, 10);
+    }
+  }*/
+  
+
+}
+
+
+void MDBalancer::find_exports_coldfirst(CDir *dir,
+                              double amount,
+                              list<CDir*>& exports,
+                              double& have,
+                              set<CDir*>& already_exporting, 
+                              mds_rank_t dest,
+                              int descend_depth)
+{
+  int cluster_size = mds->get_mds_map()->get_num_in_mds();
+  double need = amount - have;
+  double needmax = need * g_conf->mds_bal_need_max;
+  double needmin = need * g_conf->mds_bal_need_min;
+
+  multimap<double, CDir*> warm;
+  int migcoldcount = 0;
+
+  double dir_pop = dir->get_load(this);
+  /*if (dir_pop < amount*0.01 ) {
+  dout(LUNULE_DEBUG_LEVEL) << " MDS_COLD " << __func__ << " my load is too less " << *dir << " pop " << dir_pop << " amount " << amount << " have " << have << " need " << need << dendl;
+  return;
+  }*/
+  dout(LUNULE_DEBUG_LEVEL) << " MDS_COLD " << __func__ << " hash in " << *dir << " pop " << dir_pop << " amount " << amount << " have " << have << " need " << need << " in (" << needmin << " - " << needmax << ")" << dendl;
+  
+  /*#ifdef MDS_MONITOR
+  dout(1) << " MDS_MONITOR " << __func__ << " needmax " << needmax << " needmin " << needmin << " midchunk " << midchunk << " minchunk " << minchunk << dendl;
+  dout(1) << " MDS_MONITOR " << __func__ << "(1) Find DIR " << *dir << " pop " << dir_pop << " amount " << amount << " have " << have << " need " << need << dendl;
+  #endif  */
+
+  double subdir_sum = 0;
+
+  //hash frag to mds
+  int frag_mod_dest = 0;
+  unsigned int hash_frag = 0;
+  std::hash<unsigned> hash_frag_func;
+
+  for (auto it = dir->begin(); it != dir->end(); ++it) {
+    CInode *in = it->second->get_linkage()->get_inode();
+    if (!in) continue;
+    if (!in->is_dir()) continue;
+
+    list<CDir*> dfls;
+    in->get_dirfrags(dfls);
+    for (list<CDir*>::iterator p = dfls.begin();
+   p != dfls.end();
+   ++p) {
+      CDir *subdir = *p;
+
+      if (!subdir->is_auth()) continue;
+      if (already_exporting.count(subdir)) continue;
+
+      if (subdir->is_frozen()) continue;  // can't export this right now!
+
+      // how popular?
+      double pop = subdir->get_load(this);
+      subdir_sum += pop;
+      //dout(1) << " subdir pop " << pop << " " << *subdir << dendl;
+
+      //frag_mod_dest = int(subdir->get_frag().value())%cluster_size;
+      
+      //frag hash
+      //hash_frag = hash_frag_func(subdir->ino().val + subdir->get_frag().value());
+      //directory hash
+      hash_frag = hash_frag_func(subdir->ino().val);
+      //frag_mod_dest = (hash_frag%(2*cluster_size-1) + 1)/2;
+      frag_mod_dest = hash_frag%cluster_size;
+      dout(LUNULE_DEBUG_LEVEL) << " MDS_COLD " << __func__ << " subdir: " << *subdir << " frag: " << subdir->dirfrag() << " hash_frag: " << hash_frag << " frag_mod_dest: " << frag_mod_dest <<  " target: " << dest << dendl; 
+      
+      list<CDir*> sub_dfls;
+      subdir->get_inode()->get_dirfrags(sub_dfls);
+      dout(LUNULE_DEBUG_LEVEL) << " MDS_COLD " << __func__ << " subdir: " << *subdir <<"   is " << sub_dfls.size() << dendl;
+
+      if(sub_dfls.size() >= 1 && descend_depth > 0){
+          dout(LUNULE_DEBUG_LEVEL) << " MDS_COLD " << __func__ << " descending into " << *subdir << dendl;
+          find_exports_coldfirst(subdir, amount, exports, have, already_exporting, dest, descend_depth-1);
+      }
+
+      if(frag_mod_dest!=mds->get_nodeid()){
+          if(frag_mod_dest == dest){
+          exports.push_back(subdir);
+          already_exporting.insert(subdir);
+          //have += pop;
+          migcoldcount++;
+          if(migcoldcount>=100){
+            dout(LUNULE_DEBUG_LEVEL) << " MDS_COLD " << __func__ << " find 100 frag enough " <<dendl;
+            return;
+          }
+          }
+      }
+
+    }
+  }
+  dout(15) << "   sum " << subdir_sum << " / " << dir_pop << dendl;
+
+
+  dout(LUNULE_DEBUG_LEVEL) << " MDS_COLD " << __func__ << " export " << migcoldcount << " small and cold, stop " <<dendl;
+  //have += need/mds->get_mds_map()->get_num_in_mds();
+}
+#endif
+
+void MDBalancer::find_exports(CDir *dir,
+                              double amount,
+                              list<CDir*>& exports,
+                              double& have,
+                              set<CDir*>& already_exporting,
+			      mds_rank_t target)
+{
+  int my_exports = exports.size();
+  dout(0) << " [WAN]: old export was happen to " << *dir << dendl;
+  double need = amount - have;
+  if (need < amount * g_conf->mds_bal_min_start)
+    return;   // good enough!
+  double needmax = need * g_conf->mds_bal_need_max;
+  double needmin = need * g_conf->mds_bal_need_min;
+  double midchunk = need * g_conf->mds_bal_midchunk;
+  double minchunk = need * g_conf->mds_bal_minchunk;
+
+  list<CDir*> bigger_rep, bigger_unrep;
+  multimap<double, CDir*> smaller;
+
+  double dir_pop = dir->get_load(this);
+  dout(LUNULE_DEBUG_LEVEL) << " MDS_IFBEAT " << __func__ << " find in " << *dir << " pop: " << dir_pop << " Vel: " << dir->pop_auth_subtree.show_meta_vel() << " need " << need << " (" << needmin << " - " << needmax << ")" << dendl;
+  //dout(LUNULE_DEBUG_LEVEL) << " MDS_IFBEAT " << __func__ << " Vel: " << dir->pop_auth_subtree.show_meta_vel()<<dendl;
+  dout(7) << " find_exports in " << dir_pop << " " << *dir << " need " << need << " (" << needmin << " - " << needmax << ")" << dendl;
+  #ifdef MDS_MONITOR
+  dout(7) << " MDS_MONITOR " << __func__ << " needmax " << needmax << " needmin " << needmin << " midchunk " << midchunk << " minchunk " << minchunk << dendl;
+  dout(7) << " MDS_MONITOR " << __func__ << "(1) Find DIR " << *dir << " pop " << dir_pop << 
+  " amount " << amount << " have " << have << " need " << need << dendl;
+  #endif  
+
+  double subdir_sum = 0;
+  for (auto it = dir->begin(); it != dir->end(); ++it) {
+    CInode *in = it->second->get_linkage()->get_inode();
+    if (!in) continue;
+    if (!in->is_dir()) continue;
+
+    list<CDir*> dfls;
+    in->get_dirfrags(dfls);
+    for (list<CDir*>::iterator p = dfls.begin();
+	 p != dfls.end();
+	 ++p) {
+      CDir *subdir = *p;
+
+
+      if (!subdir->is_auth()) continue;
+      if (already_exporting.count(subdir)) continue;
+
+      if (subdir->is_frozen() || subdir->is_freezing() || subdir->get_inode()->is_stray()) continue;  // can't export this right now!
+
+      // how popular?
+      double pop = subdir->get_load(this);
+      subdir_sum += pop;
+      
+      /*if(pop<0){
+      string s;
+      subdir->get_inode()->make_path_string(s);
+      pair<double, double> result = req_tracer.alpha_beta(s, subdir->get_num_dentries_auth_subtree_nested());
+      dout(0) << " [Wrong!] minus pop " << pop << " " << *subdir << " potauth: " << subdir->pot_auth << " alpha: " << result.first << " beta: " << result.second << dendl;
+      }*/
+
+      dout(LUNULE_DEBUG_LEVEL) << " MDS_IFBEAT " << __func__ << " find in subdir " << *subdir << " pop: " << pop << " have " << have << " Vel: " << subdir->pop_auth_subtree.show_meta_vel() << dendl;
+
+      dout(15) << "   subdir pop " << pop << " " << *subdir << dendl;
+      #ifdef MDS_MONITOR
+      dout(7) << " MDS_MONITOR " << __func__ << "(2) Searching DIR " << *subdir << " pop " << pop << dendl;
+      #endif
+
+      if (pop < minchunk) continue;
+
+      if(exports.size() - my_exports>=MAX_EXPORT_SIZE)
+      {
+        dout(0) << " [WAN]: enough! " << *dir << dendl;
+        return;
+      }
+
+      // lucky find?
+      if (pop > needmin && pop < needmax) {
+        #ifdef MDS_MONITOR
+  dout(7) << " MDS_MONITOR " << __func__ << "(2) Lucky Find DIR " << *subdir << " pop " << pop << 
+  " needmin~needmax " << needmin << " ~ " << needmax << " have " << have << " need " << need << dendl;
+  #endif 
+	exports.push_back(subdir);
+	already_exporting.insert(subdir);
+
+	have += pop;
+	return;
+      }
+
+      if (pop > need) {
+	if (subdir->is_rep())
+	  bigger_rep.push_back(subdir);
+	else
+	  bigger_unrep.push_back(subdir);
+      } else
+	smaller.insert(pair<double,CDir*>(pop, subdir));
+    }
+  }
+  dout(15) << "   sum " << subdir_sum << " / " << dir_pop << dendl;
+
+  // grab some sufficiently big small items
+  multimap<double,CDir*>::reverse_iterator it;
+  for (it = smaller.rbegin();
+       it != smaller.rend();
+       ++it) {
+
+    #ifdef MDS_MONITOR
+    dout(7) << " MDS_MONITOR " << __func__ << "(3) See smaller DIR " << *((*it).second) << " pop " << (*it).first << dendl;
+    #endif
+
+    if ((*it).first < midchunk)
+      break;  // try later
+
+    dout(7) << "   taking smaller " << *(*it).second << dendl;
+    #ifdef MDS_MONITOR
+    dout(7) << " MDS_MONITOR " << __func__ << "(3) taking smaller DIR " << *((*it).second) << " pop " << (*it).first << dendl;
+    #endif
+    exports.push_back((*it).second);
+    already_exporting.insert((*it).second);
+    have += (*it).first;
+    if(exports.size() - my_exports>=MAX_EXPORT_SIZE)
+  {
+    dout(0) << " [WAN]: enough! " << *dir << dendl;
+    return;
+  }
+    if (have > needmin)
+      return;
+  }
+
+  // apprently not enough; drill deeper into the hierarchy (if non-replicated)
+  /*for (list<CDir*>::iterator it = bigger_unrep.begin();
+       it != bigger_unrep.end();
+       ++it) {
+  dynamically_fragment(*it, amount);
+  }*/
+
+  for (list<CDir*>::iterator it = bigger_unrep.begin();
+       it != bigger_unrep.end();
+       ++it) {
+    #ifdef MDS_MONITOR
+  dout(7) << " MDS_MONITOR " << __func__ << "(4) descending into bigger DIR " << **it << dendl;
+  #endif
+    dout(15) << "   descending into " << **it << dendl;
+    find_exports(*it, amount, exports, have, already_exporting);
+    //find_exports_wrapper(*it, amount, exports, have, already_exporting, target);
+    if(exports.size() - my_exports>=MAX_EXPORT_SIZE)
+  {
+    dout(0) << " [WAN]: enough! " << *dir << dendl;
+    return;
+  }
+    if (have > needmin)
+      return;
+  }
+
+  // ok fine, use smaller bits
+  for (;
+       it != smaller.rend();
+       ++it) {
+    dout(7) << "   taking (much) smaller " << it->first << " " << *(*it).second << dendl;
+    #ifdef MDS_MONITOR
+  dout(7) << " MDS_MONITOR " << __func__ << "(5) taking (much) smaller DIR " << *((*it).second) << " pop " << (*it).first << dendl;
+  #endif
+    exports.push_back((*it).second);
+    already_exporting.insert((*it).second);
+    have += (*it).first;
+    if(exports.size() - my_exports>=MAX_EXPORT_SIZE)
+  {
+    dout(0) << " [WAN]: enough! " << *dir << dendl;
+    return;
+  }
+    if (have > needmin)
+      return;
+  }
+
+  // ok fine, drill into replicated dirs
+  for (list<CDir*>::iterator it = bigger_rep.begin();
+       it != bigger_rep.end();
+       ++it) {
+    #ifdef MDS_MONITOR
+  dout(7) << " MDS_MONITOR " << __func__ << "(6) descending into replicated DIR " << **it << dendl;
+  #endif
+    dout(7) << "   descending into replicated " << **it << dendl;
+    find_exports(*it, amount, exports, have, already_exporting);
+    //find_exports_wrapper(*it, amount, exports, have, already_exporting, target);
+    if (have > needmin)
+      return;
+  }
+
+}
+
+
+void MDBalancer::dynamically_fragment(CDir *dir, double amount){
+  if( amount <= 0.1){
+    dout(0) << __func__ << " amount to low: " << amount << *dir << dendl;
+    return;
+  }
+
+  if (dir->get_inode()->is_stray() || !dir->is_auth()) return;
+  dout(LUNULE_DEBUG_LEVEL) << __func__ << " dynamically(0): " << *dir << dendl;
+  double dir_pop = dir->get_load(this);
+  if(dir_pop >amount*0.6){
+    dout(0) << __func__ << " my_pop:  " << dir_pop << " is big enough for: " << amount << *dir << dendl;
+    double sub_dir_total = 0;
+    for (auto it = dir->begin(); it != dir->end(); ++it) {
+    CInode *in = it->second->get_linkage()->get_inode();
+    if (!in) continue;
+    if (!in->is_dir()) continue;
+    dout(LUNULE_DEBUG_LEVEL) << __func__ << " dynamically(1): I'm " << *in << dendl;
+
+    list<CDir*> dfls;
+
+    in->get_dirfrags(dfls);
+    for (list<CDir*>::iterator p = dfls.begin();
+   p != dfls.end();
+   ++p) {
+      CDir *subdir = *p;
+      double sub_dir_pop = subdir->get_load(this);
+      sub_dir_total +=sub_dir_pop;
+      }
+   }
+  double file_hot_ratio = 1-sub_dir_total/dir_pop;
+  if(file_hot_ratio >=0.5){
+    dout(0) << __func__ << " dynamically (2) file_access_hotspot " << file_hot_ratio << " find in " << *dir << dendl;
+    maybe_fragment(dir,true);
+  }
+  dout(LUNULE_DEBUG_LEVEL) << __func__ << " dynamically(3) I'm" << *dir << " my_pop: " << dir_pop << " my_sub_pop: " << sub_dir_total << dendl;
+
+
+  }else{
+    return;
+  }
+
+   
+
+}
+
+void MDBalancer::find_exports_wrapper(CDir *dir,
+                    double amount,
+                    list<CDir*>& exports,
+                    double& have,
+                    set<CDir*>& already_exporting,
+		    mds_rank_t target)
+{
+  if(dir->inode->is_stray())return;
+  double total_hot = 0;
+  string s;
+  dir->get_inode()->make_path_string(s);
+  WorkloadType wlt = adsl::workload2type(adsl::g_matcher.match(s));
+  dout(0) << __func__ << " path=" << s << " workload=" << adsl::g_matcher.match(s) << " type=" << wlt << dendl;
+  
+  //dynamically_fragment(dir, amount);
+  
+  switch (wlt) {
+    /*
+    case WLT_SCAN:
+    if(mds->get_nodeid()==0){
+      find_exports_coldfirst_trigger(dir, amount, exports, have, target, already_exporting);
+    }else{
+      find_exports_coldfirst_trigger(dir->inode->get_parent_dir(), amount, exports, have, target, already_exporting);
+    }
+      break;
+
+    case WLT_ZIPF:
+      if(mds->get_nodeid()==0){
+      dout(LUNULE_DEBUG_LEVEL) << __func__ << " ZIPF: diving to " << *dir << dendl;
+      find_exports(dir, amount, exports, have, already_exporting, target);
+      }else{
+      dout(LUNULE_DEBUG_LEVEL) << __func__ << " ZIPF: diving to parent: " << *(dir->inode->get_parent_dir()) << dendl;
+        find_exports(dir->inode->get_parent_dir(), amount, exports, have, already_exporting, target);
+      }
+      break;
+    */
+    case WLT_ROOT:
+      dout(LUNULE_DEBUG_LEVEL) << __func__ << " Root: diving to " << *dir << dendl;
+      find_exports(dir, amount, exports, have, already_exporting, target);
+    /*for (auto it = dir->begin(); it != dir->end(); ++it) {
+      CInode *in = it->second->get_linkage()->get_inode();
+      if (!in) continue;
+      if (!in->is_dir()) continue;
+      list<CDir*> root_sub_dfls;
+      in->get_dirfrags(root_sub_dfls);
+      for (list<CDir*>::iterator p = root_sub_dfls.begin();p != root_sub_dfls.end();++p) {
+        CDir *subdir = *p;
+        
+        dout(LUNULE_DEBUG_LEVEL) << __func__ << " warrper descend: from root to" << *subdir << dendl;
+        find_exports_wrapper(subdir, amount, exports, have, already_exporting, target);
+      }
+    }*/
+      break;
+    default:
+      if(mds->get_nodeid()==0){
+      dout(LUNULE_DEBUG_LEVEL) << __func__ << " Unknown-MDS0: diving to " << *dir << dendl;
+      find_exports(dir, amount, exports, have, already_exporting, target);
+      }else{
+      if (dir->inode->get_parent_dir())
+      {
+        dout(LUNULE_DEBUG_LEVEL) << __func__ << " Unknown-MDS not 0: diving to parent: " << *(dir->inode->get_parent_dir()) << dendl;
+        find_exports(dir->inode->get_parent_dir(), amount, exports, have, already_exporting, target);
+      }else{
+        dout(LUNULE_DEBUG_LEVEL) << __func__ << " Unknown-MDS not 0: no parent: " << *dir << dendl;
+        find_exports(dir, amount, exports, have, already_exporting, target);
+      }
+      }
+      break;
+  }
+}
+
+
+void MDBalancer::hit_inode(utime_t now, CInode *in, int type, int who)
+{
+  // hit inode
+  in->pop.get(type).hit(now, mds->mdcache->decayrate);
+
+  if (in->get_parent_dn())
+    hit_dir(now, in->get_parent_dn()->get_dir(), type, who);
+
+  // hit tracer?
+  if (in->is_auth()) {
+    string fullpath;
+    in->make_path_string(fullpath);
+    if (fullpath == "")	fullpath = "/";
+    req_tracer.hit(fullpath);
+  }
+}
+
+
+void MDBalancer::maybe_fragment(CDir *dir, bool hot)
+{
+  //dout(0) << __func__ << " split " << *dir << dendl;
+  dout(20) << __func__ << dendl;
+  // split/merge
+  if (g_conf->mds_bal_frag && g_conf->mds_bal_fragment_interval > 0 &&
+      !dir->inode->is_base() &&        // not root/base (for now at least)
+      dir->is_auth()) {
+
+    // split
+    if (g_conf->mds_bal_split_size > 0 &&
+	mds->mdsmap->allows_dirfrags() &&
+	(dir->should_split() || hot))
+    {
+      dout(20) << __func__ << " mds_bal_split_size " << g_conf->mds_bal_split_size << " dir's frag size " << dir->get_frag_size() << dendl;
+      if (split_pending.count(dir->dirfrag()) == 0) {
+        queue_split(dir, false);
+      } else {
+        if (dir->should_split_fast()) {
+          queue_split(dir, true);
+        } else {
+          dout(10) << __func__ << ": fragment already enqueued to split: "
+                   << *dir << dendl;
+        }
+      }
+    }
+
+    // merge?
+    if (dir->get_frag() != frag_t() && dir->should_merge() &&
+	merge_pending.count(dir->dirfrag()) == 0) {
+      queue_merge(dir);
+    }
+  }
+}
+
+void MDBalancer::hit_dir(utime_t now, CDir *dir, int type, int who, double amount)
+{
+  // hit me
+  double v = dir->pop_me.get(type).hit(now, mds->mdcache->decayrate, amount);
+
+  const bool hot = (v > g_conf->mds_bal_split_rd && type == META_POP_IRD) ||
+                   (v > g_conf->mds_bal_split_wr && type == META_POP_IWR);
+
+  dout(20) << "hit_dir " << dir->get_path() << " mds_bal_split_rd " << g_conf->mds_bal_split_rd << " mds_bal_split_wr " << g_conf->mds_bal_split_wr << " hit " << v << dendl; 
+  dout(20) << "hit_dir " << dir->get_path() << " " << type << " pop is " << v << ", frag " << dir->get_frag()
+           << " size " << dir->get_frag_size() << dendl;
+
+  //maybe_fragment(dir, hot);
+
+  // replicate?
+  if (type == META_POP_IRD && who >= 0) {
+    dir->pop_spread.hit(now, mds->mdcache->decayrate, who);
+  }
+
+  double rd_adj = 0.0;
+  if (type == META_POP_IRD &&
+      dir->last_popularity_sample < last_sample) {
+    double dir_pop = dir->pop_auth_subtree.get(type).get(now, mds->mdcache->decayrate);    // hmm??
+    dir->last_popularity_sample = last_sample;
+    double pop_sp = dir->pop_spread.get(now, mds->mdcache->decayrate);
+    dir_pop += pop_sp * 10;
+
+    //if (dir->ino() == inodeno_t(0x10000000002))
+    if (pop_sp > 0) {
+      dout(20) << "hit_dir " << type << " pop " << dir_pop << " spread " << pop_sp
+	      << " " << dir->pop_spread.last[0]
+	      << " " << dir->pop_spread.last[1]
+	      << " " << dir->pop_spread.last[2]
+	      << " " << dir->pop_spread.last[3]
+	      << " in " << *dir << dendl;
+    }
+
+    dout(20) << "TAG hit_dir " << dir->get_path() << " dir_pop " << dir_pop << " mds_bal_replicate_threshold " << g_conf->mds_bal_replicate_threshold << dendl; 
+    if (dir->is_auth() && !dir->is_ambiguous_auth()) {
+      if (!dir->is_rep() &&
+	  dir_pop >= g_conf->mds_bal_replicate_threshold) {
+	dout(20) << "hit_dir dir " << dir->get_path() << " dir_pop " << dir_pop << " > mds_bal_replicate_threshold " << g_conf->mds_bal_replicate_threshold << ", replicate dir " << dir->get_path() << "!" << dendl;
+	// replicate
+	double rdp = dir->pop_me.get(META_POP_IRD).get(now, mds->mdcache->decayrate);
+	rd_adj = rdp / mds->get_mds_map()->get_num_in_mds() - rdp;
+	rd_adj /= 2.0;  // temper somewhat
+
+	dout(5) << "replicating dir " << *dir << " pop " << dir_pop << " .. rdp " << rdp << " adj " << rd_adj << dendl;
+
+	#ifdef MDS_MONITOR
+	dout(0) << "replicating dir " << *dir << " pop " << dir_pop << " .. rdp " << rdp << " adj " << rd_adj << dendl;
+	#endif
+	
+	dir->dir_rep = CDir::REP_ALL;
+	mds->mdcache->send_dir_updates(dir, true);
+
+	// fixme this should adjust the whole pop hierarchy
+	dir->pop_me.get(META_POP_IRD).adjust(rd_adj);
+	dir->pop_auth_subtree.get(META_POP_IRD).adjust(rd_adj);
+      }
+
+      if (dir->ino() != 1 &&
+	  dir->is_rep() &&
+	  dir_pop < g_conf->mds_bal_unreplicate_threshold) {
+	// unreplicate
+	dout(5) << "unreplicating dir " << *dir << " pop " << dir_pop << dendl;
+
+	dir->dir_rep = CDir::REP_NONE;
+	mds->mdcache->send_dir_updates(dir);
+      }
+    }
+  }
+
+  // adjust ancestors
+  bool hit_subtree = dir->is_auth();         // current auth subtree (if any)
+  bool hit_subtree_nested = dir->is_auth();  // all nested auth subtrees
+
+  CDir * origdir = dir;
+  while (true) {
+    dir->pop_nested.get(type).hit(now, mds->mdcache->decayrate, amount);
+    if (rd_adj != 0.0)
+      dir->pop_nested.get(META_POP_IRD).adjust(now, mds->mdcache->decayrate, rd_adj);
+
+    if (hit_subtree) {
+      dir->pop_auth_subtree.get(type).hit(now, mds->mdcache->decayrate, amount);
+      if (rd_adj != 0.0)
+	dir->pop_auth_subtree.get(META_POP_IRD).adjust(now, mds->mdcache->decayrate, rd_adj);
+    }
+
+    if (hit_subtree_nested) {
+      dir->pop_auth_subtree_nested.get(type).hit(now, mds->mdcache->decayrate, amount);
+      if (rd_adj != 0.0)
+	dir->pop_auth_subtree_nested.get(META_POP_IRD).adjust(now, mds->mdcache->decayrate, rd_adj);
+    }
+
+    if (dir->is_subtree_root())
+      hit_subtree = false;                // end of auth domain, stop hitting auth counters.
+
+    if (dir->inode->get_parent_dn() == 0) break;
+    dir = dir->inode->get_parent_dn()->get_dir();
+  }
+
+  dir = origdir;
+  // adjust potential load for brother dirfrags
+  auto update_dir_pot = [this](CInode * in) -> void {
+  //auto (*update_dir_pot)(CInode * in) = [this](CInode * in) -> void {
+    list<CDir *> petals;
+    in->get_dirfrags(petals);
+    int brothers_count = 0;
+    int brothers_auth_count = 0;
+    for (CDir * petal : petals) {
+      brothers_count += petal->get_num_any();
+      if (petal->is_auth())
+	brothers_auth_count += petal->get_num_any();
+    }
+    for (CDir * petal : petals) {
+      petal->pot_all.adjust((double)petal->get_num_any() / brothers_count, beat_epoch);
+      if (petal->is_auth())
+	petal->pot_auth.adjust((double)petal->get_num_any() / brothers_auth_count, beat_epoch);
+    }
+  };
+  update_dir_pot(dir->inode);
+
+  bool update_pot_auth = dir->is_auth();
+  if (!update_pot_auth || !dir->inode->get_parent_dn()) return;
+
+  update_dir_pot(dir->inode->get_parent_dir()->inode);
+
+  while (dir->inode->get_parent_dn()) {
+    dir = dir->inode->get_parent_dn()->get_dir();
+    // adjust ancestors' pot
+    if (update_pot_auth)
+      dir->pot_auth.inc(beat_epoch);
+    dir->pot_all.inc(beat_epoch);
+  }
+}
+
+
+/*
+ * subtract off an exported chunk.
+ *  this excludes *dir itself (encode_export_dir should have take care of that)
+ *  we _just_ do the parents' nested counters.
+ *
+ * NOTE: call me _after_ forcing *dir into a subtree root,
+ *       but _before_ doing the encode_export_dirs.
+ */
+void MDBalancer::subtract_export(CDir *dir, utime_t now)
+{
+  dirfrag_load_vec_t subload = dir->pop_auth_subtree;
+
+  while (true) {
+    dir = dir->inode->get_parent_dir();
+    if (!dir) break;
+
+    dir->pop_nested.sub(now, mds->mdcache->decayrate, subload);
+    dir->pop_auth_subtree_nested.sub(now, mds->mdcache->decayrate, subload);
+  }
+}
+
+
+void MDBalancer::add_import(CDir *dir, utime_t now)
+{
+  dirfrag_load_vec_t subload = dir->pop_auth_subtree;
+
+  while (true) {
+    dir = dir->inode->get_parent_dir();
+    if (!dir) break;
+
+    dir->pop_nested.add(now, mds->mdcache->decayrate, subload);
+    dir->pop_auth_subtree_nested.add(now, mds->mdcache->decayrate, subload);
+  }
+}
+
+void MDBalancer::handle_mds_failure(mds_rank_t who)
+{
+  if (0 == who) {
+    last_epoch_under = 0;
+  }
+}
+
+double MDBalancer::calc_mds_load(mds_load_t load, bool auth)
+{
+  int total = 0;
+  list<CDir *> rootdirs;
+  if (mds->mdcache->root) {
+    mds->mdcache->root->get_dirfrags(rootdirs);
+    for (CDir * dir : rootdirs) {
+      total += dir->get_num_dentries_auth_subtree_nested();
+    }
+  }
+  vector<string> betastrs;
+  pair<double, double> result = req_tracer.alpha_beta("/", total, betastrs);
+  double ret = load.mds_load(result.first, result.second, beat_epoch, auth, this);
+  dout(7) << __func__ << " load=" << load << " alpha=" << result.first << " beta=" << result.second << " pop=" << load.mds_pop_load() << " pot=" << load.mds_pot_load(auth, beat_epoch) << " result=" << ret << dendl;
+  if (result.second < 0) {
+    dout(7) << __func__ << " Illegal beta detected" << dendl;
+    for (string s : betastrs) {
+      dout(7) << __func__ << "   " << s << dendl;
+    }
+  }
+  return ret;
+}