// -*- mode:C++; tab-width:8; c-basic-offset:2; indent-tabs-mode:t -*- 
// vim: ts=8 sw=2 smarttab
#include "mdstypes.h" // local

void dirfrag_pot_load_t::_update_epoch(int epoch)
{
  if (epoch > last_epoch) {
    last_value = (epoch - last_epoch == 1) ? value : 0.0;
    value = 0.0;
    last_epoch = epoch;
  }
}

void dirfrag_pot_load_t::inc(int epoch)
{
  _update_epoch(epoch);
  value += 1.0;
}

void dirfrag_pot_load_t::adjust(double adj, int epoch)
{
  _update_epoch(epoch);
  value += adj;
}

void dirfrag_pot_load_t::add(dirfrag_pot_load_t & anotherpot)
{
  if (last_epoch > anotherpot.last_epoch)	return;

  adjust(anotherpot.value, anotherpot.last_epoch);
}

void dirfrag_pot_load_t::clear(int epoch)
{
  _update_epoch(epoch);
  value = 0;
<<<<<<< HEAD
}

double dirfrag_pot_load_t::pot_load(int epoch)
{
  if (epoch > 0)
    _update_epoch(epoch);
  return last_value;
=======
  last_value = 0;
}

double dirfrag_pot_load_t::pot_load(int epoch, bool use_current)
{
  if (epoch > 0)
    _update_epoch(epoch);
  return use_current ? value : last_value;
>>>>>>> 7a54db1f
}

void dirfrag_pot_load_t::encode(bufferlist& bl) const
{
  ::encode(value, bl);
  ::encode(last_value, bl);
  ::encode(last_epoch, bl);
}

void dirfrag_pot_load_t::decode(bufferlist::iterator & bl)
{
  ::decode(value, bl);
  ::decode(last_value, bl);
  ::decode(last_epoch, bl);
}

// --- DEPRECATED ---
/*
double lunule_mds_load_t::mds_load()
{
  return alpha * pop_load.mds_load() + beta * lul_load.mds_load();
}

void lunule_mds_load_t::encode(bufferlist& bl) const
{
  ENCODE_START(2, 2, bl);
  ::encode(pop_load, bl);
  ::encode(lul_load, bl);
  ENCODE_FINISH(bl);
}

void lunule_mds_load_t::decode(bufferlist::iterator & bl)
{
  DECODE_START(2, 2, bl);
  ::decode(pop_load, bl);
  ::decode(lul_load, bl);
  DECODE_FINISH(bl);
}
*/<|MERGE_RESOLUTION|>--- conflicted
+++ resolved
@@ -34,15 +34,6 @@
 {
   _update_epoch(epoch);
   value = 0;
-<<<<<<< HEAD
-}
-
-double dirfrag_pot_load_t::pot_load(int epoch)
-{
-  if (epoch > 0)
-    _update_epoch(epoch);
-  return last_value;
-=======
   last_value = 0;
 }
 
@@ -51,7 +42,6 @@
   if (epoch > 0)
     _update_epoch(epoch);
   return use_current ? value : last_value;
->>>>>>> 7a54db1f
 }
 
 void dirfrag_pot_load_t::encode(bufferlist& bl) const
